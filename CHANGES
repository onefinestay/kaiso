--- conflicted
+++ resolved
@@ -1,15 +1,14 @@
-<<<<<<< HEAD
 Version 0.20.0
 --------------
 
 Dropped support for Neo4j 1.9 Cypher in favour of 2.0.
-=======
+
+
 Version 0.17.1
 --------------
 
-Migration helpers enhancement to allow the type_registry to be previewed when 
+Migration helpers enhancement to allow the `type_registry` to be previewed when
 changing bases for a type.
->>>>>>> 4d7a9b21
 
 
 Version 0.17.0
