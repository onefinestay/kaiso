--- conflicted
+++ resolved
@@ -1,17 +1,16 @@
-<<<<<<< HEAD
-Version 0.22.0-dev
+Version 0.23.0-dev
 ------------------
 
 Add `get_match_clause` to replace `get_start_clause` using label index lookups
 and switch all node lookups. Relationship lookups left until unique attributes
 on relationships are deprecated
-=======
+
+
 Version 0.22.0
 --------------
 
 Allow py2neo primitives nested in lists of lists to be converted to python objects
 in query results.
->>>>>>> fe2aa10d
 
 
 Version 0.21.0
