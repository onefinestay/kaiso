--- conflicted
+++ resolved
@@ -1,10 +1,9 @@
-<<<<<<< HEAD
 Version XXXXXX
 --------------
 
 Dropped support for Neo4j 1.9 Cypher in favour of 2.0.
-Increased py2neo requirement to version 1.6.2.
-=======
+
+
 Version 0.16.0
 --------------
 
@@ -17,14 +16,13 @@
 --------------
 
 Bugfix to make sure indexes are only created for types with unique attrs.
-Downgrade py2neo to v1.5 until 1.6 has some performance enhancements. 
+Downgrade py2neo to v1.5 until 1.6 has some performance enhancements.
 
 
 Version 0.15.1
 --------------
 
 Bug/performance fix for checking existence of nodes with multiple indexes.
->>>>>>> e2b25234
 
 
 Version 0.15.0
