<<<<<<< HEAD
Version 0.21.0
--------------

Start creating labels and constraints for types with unique attributes. This
begins the migration away from legacy indexes towards using labels.
=======
Version 0.20.1
--------------

Bugfix: Ensure all class attributes are set correctly in migration helpers.
>>>>>>> 87a8fbdc


Version 0.20.0
--------------

Dropped support for Neo4j 1.9 Cypher in favour of 2.0.


Version 0.17.1
--------------

Migration helpers enhancement to allow the `type_registry` to be previewed when
changing bases for a type.


Version 0.17.0
--------------

Add type coercion and validation. Attribute values for builtin types (e.g. int)
are now coerced before inserting into the db, and for types that use more
permissive primitive types in the db (e.g. uuids stored as strings), values are
also validated to be correctly coercible back when retrieving from the db.


Version 0.16.2
--------------

Bugfix: Manager `get` method raises ValueError if given attr=None.


Version 0.16.1
--------------

Bugfix: Don't break with non-ascii query parameters.


Version 0.16.0
--------------

Manager `get` method now only queries via indexes. It is no longer possible
to find nodes/relationships via `get` by providing non-indexed attribute
values.


Version 0.15.2
--------------

Bugfix to make sure indexes are only created for types with unique attrs.
Downgrade py2neo to v1.5 until 1.6 has some performance enhancements.


Version 0.15.1
--------------

Bug/performance fix for checking existence of nodes with multiple indexes.


Version 0.15.0
--------------

Add compatibility shim for forward compatibility with neo4j 2.0. This begins
our transition to 2.0, which going forward will mean dropping support for 1.9.


Version 0.14.3
--------------

New module `migration_helpers` with tools to aid in making "schema" changes,
e.g. altering the type hierarchy. Initially adds `validate_base_change` to
check consistency is retained when changing the bases of a type.


Version 0.14.2
--------------

Cache descriptors for static types.
Cache all descriptor properties.


Version 0.14.1
--------------

Fix indexes when type of instance is changed.

Don't pin version of iso8601 library, allow future versions as well.

Applied attempted workaround for intermittent " UNNAMEDx" issue seen in earlier
releases of Neo4j 1.9 server.


Version 0.14.0
--------------

Add `Manager.get_by_unique_attr` to bulk load objects given a list of values
for a unique attribute.


Version 0.13.4
--------------

Bugfix: `change_instance_type` now creates the correct properties with the
new InstanceOf relationship.


Version 0.13.3
--------------

Addressing performance issue in `_conver_value()` which issued unnecessary
http requests for getting node propertiest.

Removed the need for relationship objects to have start and end attributes
when saving.


Version 0.13.2
--------------

Bugfix: Allow deletion of types with no attributes.


Version 0.13.1
--------------

Minor: Expose `for_db` (default: False) via `Manager.serialize` (was previously
only available in the lower-level `TypeRegistry.object_to_dict`). See docs for
`Manager.serialize` for details.


Version 0.13.0
--------------

Add `Manager.has_code_defined_attribute` to determine whether an attribute was
defined on a type in code.

Minor: Removed unnecessary `Manager.is_registered_type` and
`Manager.get_registered_types` methods.


Version 0.12.0
--------------

Add `Manager.change_instance_type` to change the type of existing instances.

Minor: Start reorganising the test suite to have more smaller test modules.


Version 0.11.0
--------------

`Manager.query` (and `Manager._execute`) now return generators of results
instead of being generators themselves. This way, calling `query` triggers
the execution, rather than requiring e.g. `next(manager.query(...), None)`.

Minor: Also fixed the connection tests so they no longer need to be first.


Version 0.10.0
--------------

Explicit type creation: Types are no longer lazily created when instance.save
is called. If the type isn't already persisted, `TypeNotPersistedError` will be
raised.

This enables more aggressive caching of the type registry.<|MERGE_RESOLUTION|>--- conflicted
+++ resolved
@@ -1,15 +1,14 @@
-<<<<<<< HEAD
 Version 0.21.0
 --------------
 
 Start creating labels and constraints for types with unique attributes. This
 begins the migration away from legacy indexes towards using labels.
-=======
+
+
 Version 0.20.1
 --------------
 
 Bugfix: Ensure all class attributes are set correctly in migration helpers.
->>>>>>> 87a8fbdc
 
 
 Version 0.20.0
