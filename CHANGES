--- conflicted
+++ resolved
@@ -1,14 +1,13 @@
-<<<<<<< HEAD
 Version XXXXXX
 --------------
 
 Dropped support for Neo4j 1.9 Cypher in favour of 2.0.
-=======
+
+
 Version 0.16.1
 --------------
 
 Bugfix: Don't break with non-ascii query parameters.
->>>>>>> 27a8e7c8
 
 
 Version 0.16.0
