<<<<<<< HEAD
from orp.types import Persistable

many = "*"


class Relationship(Persistable):
    def __init__(self, start, end, **kwargs):
        super(Relationship, self).__init__(**kwargs)
        self.start = start
        self.end = end
=======
from orp.types import Relationship
>>>>>>> a0869ddb


class IsA(Relationship):
    pass


class InstanceOf(Relationship):
    pass<|MERGE_RESOLUTION|>--- conflicted
+++ resolved
@@ -1,17 +1,4 @@
-<<<<<<< HEAD
-from orp.types import Persistable
-
-many = "*"
-
-
-class Relationship(Persistable):
-    def __init__(self, start, end, **kwargs):
-        super(Relationship, self).__init__(**kwargs)
-        self.start = start
-        self.end = end
-=======
 from orp.types import Relationship
->>>>>>> a0869ddb
 
 
 class IsA(Relationship):
