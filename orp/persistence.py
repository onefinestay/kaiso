--- conflicted
+++ resolved
@@ -244,6 +244,7 @@
             changes[key] = None
 
     return changes
+
 
 class Storage(object):
     """ Provides a queryable object store.
@@ -370,7 +371,7 @@
 
     def _make_create_relationship_query(self, rel, unique=False):
         rel_props = object_to_dict(rel)
-        maybe_unique =  'UNIQUE' if unique else ''
+        maybe_unique = 'UNIQUE' if unique else ''
         query = 'START %s, %s CREATE %s n1 -[r:%s {rel_props}]-> n2 RETURN r'
         query = query % (
             get_index_query(rel.start, 'n1'),
@@ -391,11 +392,11 @@
 
         if isinstance(persistable, Relationship):
             if has_indexes:
-                raise NotImplementedError('Relationships are not yet '
-                    'being indexed')
-
-            query = self._make_create_relationship_query(persistable,
-                unique=True)
+                raise NotImplementedError(
+                    'Indexed Relationships cannot be replaced.')
+
+            query = self._make_create_relationship_query(
+                persistable, unique=True)
             result = self._execute(query, rel_props=props)
             result = list(result)
 
@@ -409,8 +410,8 @@
                 # all the nodes returned should be the same
                 for node in existing:
                     if node.id != existing[0].id:
-                        raise UniqueConstraintError("Can't create {} as"
-                            "existing data contain values "
+                        raise UniqueConstraintError(
+                            "Can't create {} as existing data contain values "
                             "that must be unique: {} vs {}".format(
                                 persistable, node, existing[0]))
 
@@ -428,8 +429,8 @@
                 start_clause = get_index_query(existing_node, 'n')
                 changes = _get_changes(old=existing_props, new=props)
 
-                set_clauses = ['n.%s={%s}' % (key, key)
-                    for key in changes]
+                set_clauses = [
+                    'n.%s={%s}' % (key, key) for key in changes]
                 set_clause = ','.join(set_clauses)
 
                 query = '''START %s
@@ -498,16 +499,11 @@
             raise UniqueConstraintError(
                 'Can not add {}s as {} exist'.format(obj, existing)
             )
-<<<<<<< HEAD
 
         if isinstance(obj, Relationship):
             query = self._make_create_relationship_query(obj)
-            next(self._execute(query, rel_props=object_to_dict(obj)))
-            return
-=======
-            query_args = {'rel_props': rel_props}
+            query_args = {'rel_props': object_to_dict(obj)}
             objects = [obj]
->>>>>>> 897853c8
 
         elif obj is Persistable:
             if self._root_exists():
