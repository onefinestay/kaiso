from py2neo import cypher, neo4j

from orp.connection import get_connection
from orp.descriptors import (
    get_descriptor, get_descriptor_by_name, get_indexes)
from orp.iter_helpers import unique
from orp.query import encode_query_values
from orp.references import set_store_for_object
from orp.attributes import Outgoing, Incoming
from orp.relationships import InstanceOf, IsA
from orp.types import PersistableType, Persistable, Relationship


def object_to_dict(obj):
    """ Converts a persistable object to a dict.

    The generated dict will contain a __type__ key, for which the value will
    be the type_name as given by the descriptor for type(obj).

    If the object is a class a name key-value pair will be
    added to the generated dict, with the value being the type_name given
    by the descriptor for the object.

    For any other object all the attributes as given by the object's
    type descriptpr will be added to the dict and encoded as required.

    Args:
        obj: A persistable  object.

    Returns:
        Dictionary with attributes encoded in basic types
        and type information for deserialization.
        e.g.
        {
            '__type__': 'Persistable',
            'attr1' : 1234
        }
    """
    obj_type = type(obj)

    descr = get_descriptor(obj_type)

    properties = {
        '__type__': descr.type_name,
    }

    if isinstance(obj, type):
        properties['name'] = get_descriptor(obj).type_name
    else:
        for name, attr in descr.members.items():
            value = attr.to_db(getattr(obj, name))
            if value is not None:
                properties[name] = value
    return properties


def dict_to_object(properties):
    """ Converts a dict into a persistable object.

    The properties dict needs at least a __type__ key containing the name of
    any registered class.
    The type key defines the type of the object to return.

    If the registered class for the __type__ is a meta-class,
    i.e. a subclass of <type>, a name key is assumed to be present and
    the registered class idendified by it's value is returned.

    If the registered class for the __type__ is standard class,
    i.e. an instance of <type>, and object of that class will be created
    with attributes as defined by the remaining key-value pairs.

    Args:
        properties: A dict like object.

    Returns:
        A persistable object.
    """

    type_name = properties['__type__']
    descriptor = get_descriptor_by_name(type_name)

    cls = descriptor.cls

    if issubclass(cls, type):
        obj = get_descriptor_by_name(properties['name']).cls
    else:
        obj = cls.__new__(cls)

        for attr_name, attr in descriptor.members.items():
            try:
                value = properties[attr_name]
            except KeyError:
                value = attr.default
            else:
                value = attr.to_python(value)

            setattr(obj, attr_name, value)

    return obj


@unique
def get_type_relationships(obj):
    """ Generates a list of the type relationships of an object.
    e.g.
        get_type_relationships(Persistable())

        (object, InstanceOf, type),
        (type, IsA, object),
        (type, InstanceOf, type),
        (PersistableType, IsA, type),
        (PersistableType, InstanceOf, type),
        (Persistable, IsA, object),
        (Persistable, InstanceOf, PersistableType),
        (<Persistable object>, InstanceOf, Persistable)

    Args:
        obj:    An object to generate the type relationships for.

    Returns:
        A generator, generating tuples
            (object, relatsionship type, related obj)
    """
    obj_type = type(obj)

    if obj_type is not type:
        for item in get_type_relationships(obj_type):
            yield item

    if isinstance(obj, type):
        for base in obj.__bases__:
            for item in get_type_relationships(base):
                yield item
            yield obj, IsA, base

    yield obj, InstanceOf, obj_type


def get_index_query(obj, name=None):
    """ Returns a node lookup by index as used by the START clause.

    Args:
        obj: An object to create a index lookup.
        name: The name of the object in the query.
                If name is None obj.__name__ will be used.
    Returns:
        A string with index lookup of a cypher START clause.
    """

    if name is None:
        name = obj.__name__

    index_name, key, value = next(get_indexes(obj))

    query = '%s = node:%s(%s="%s")' % (name, index_name, key, value)
    return query


def get_create_types_query(obj):
    """ Returns a CREATE UNIQUE query for an entire type hierarchy.

    Args:
        obj: An object to create a type hierarchy for.

    Returns:
        A tuple containing:
        (cypher query, objects to create nodes for, the object names).
    """

    lines = []
    objects = {'Persistable': Persistable}

    for obj1, rel_cls, obj2 in get_type_relationships(obj):
        # this filters out the types, which we don't want to persist
        if issubclass(obj2, Persistable):
            if isinstance(obj1, type):
                name1 = obj1.__name__
            else:
                name1 = 'new_obj'

            if name1 in objects:
                abstr1 = name1
            else:
                abstr1 = '(%s {%s_props})' % (name1, name1)

            name2 = obj2.__name__

            objects[name1] = obj1
            objects[name2] = obj2

            rel_name = rel_cls.__name__
            rel_type = rel_name.upper()

            ln = '%s -[:%s {%s_props}]-> %s' % (
                abstr1, rel_type, rel_name, name2)

            lines.append(ln)

    keys, objects = zip(*objects.items())

    query = (
        'START %s' % get_index_query(Persistable),
        'CREATE UNIQUE')
    query += ('    ' + ',\n    '.join(lines),)
    query += ('RETURN %s' % ', '.join(keys),)
    query = '\n'.join(query)

    return query, objects, keys


class Storage(object):
    """ Provides a queryable object store.

    The object store can store any object as long as it's type is registered.
    This includes instances of Persistable, PersistableType
    and subclasses of either.

    InstanceOf and IsA relationships are automatically generated,
    when persisting an object.
    """
    def __init__(self, connection_uri):
        """ Initializes a Storage object.

        Args:
            connection_uri: A URI used to connect to the graph database.
        """
        self._conn = get_connection(connection_uri)

    def _execute(self, query, **params):
        """ Runs a cypher query returning only raw rows of data.

        Args:
            query: A parameterized cypher query.
            params: The parameters used by the query.

        Returns:
            A generator with the raw rows returned by the connection.
        """

        rows, _ = cypher.execute(self._conn, query, params)
        for row in rows:
            yield row

    def _convert_value(self, value):
        """ Converts a py2neo primitive(Node, Relationship, basic object)
        to an equvalent python object.
        Any value which cannot be converted, will be returned as is.

        Args:
            value: The value to convert.

        Returns:
            The converted value.
        """
        if isinstance(value, (neo4j.Node, neo4j.Relationship)):
            properties = value.get_properties()
            obj = dict_to_object(properties)

            if isinstance(value, neo4j.Relationship):
                obj.start = self._convert_value(value.start_node)
                obj.end = self._convert_value(value.end_node)
            else:
                set_store_for_object(obj, self)
            return obj
        return value

    def _convert_row(self, row):
        for value in row:
            yield self._convert_value(value)

    def _root_exists(self):
        try:
            # we have to make sure we have a starting point for
            # the type hierarchy, for now that is Persistable
            obj = self.get(PersistableType, name='Persistable')
            if obj is not Persistable:
                raise Exception("Db is broken")  # TODO: raise DbIsBroken()

            return True
        except:  # (IndexDoesn'texistYet or None returned)
            return False

    def get(self, cls, **index_filter):
        index_filter = encode_query_values(index_filter)
        descriptor = get_descriptor(cls)

        # TODO: can we consider a different signature that avoids this assert?
        # TODO: something like:
        # TODO: def get(self, cls, (key, value)):
        assert len(index_filter) == 1, "only one index allowed at a time"
        key, value = index_filter.items()[0]

        index_name = descriptor.get_index_name_for_attribute(key)
        node = self._conn.get_indexed_node(index_name, key, value)
        if node is None:
            return None

        obj = self._convert_value(node)
        return obj

    def get_related_objects(self, rel_cls, ref_cls, obj):

        if ref_cls is Outgoing:
            rel_query = 'n -[:{}]-> related'
        elif ref_cls is Incoming:
            rel_query = 'n <-[:{}]- related'

        # TODO: should get the rel name from descriptor?
        rel_query = rel_query.format(rel_cls.__name__.upper())

        query = 'START {idx_lookup} MATCH {rel_query} RETURN related'

        query = query.format(
            idx_lookup=get_index_query(obj, 'n'),
            rel_query=rel_query
        )

        rows = self.query(query)
        related_objects = (related_obj for (related_obj,) in rows)

        return related_objects

    def query(self, query, **params):
        """ Queries the store given a parameterized cypher query.

        Args:
            query: A parameterized cypher query.
            params: query: A parameterized cypher query.

        Returns:
            A generator with tuples containing stored objects or values.
        """
        params = encode_query_values(params)
        for row in self._execute(query, **params):
            yield tuple(self._convert_row(row))

    def add(self, obj):
        """ Adds an object to the data store.

        It will automatically generate the type relationships
        for the the object as required and store the object itself.

        Args:
            obj: The object to store.
        """
        if not can_add(obj):
            raise TypeError('cannot persist %s' % obj)

        if isinstance(obj, Relationship):
            rel_props = object_to_dict(obj)
            query = 'START %s, %s CREATE n1 -[r:%s {rel_props}]-> n2 RETURN r'
            query = query % (
                get_index_query(obj.start, 'n1'),
                get_index_query(obj.end, 'n2'),
                rel_props['__type__'].upper(),
            )
            next(self._execute(query, rel_props=rel_props))
            return

        if obj is Persistable:
            if self._root_exists():
                return
            else:
                # create the PersistableType node.
                # if we had a standard start node, we would not need this
                query = 'CREATE (n {props}) RETURN n'
                query_args = {'props': object_to_dict(Persistable)}
                objects = [Persistable]
        else:
            if not self._root_exists():
                self.add(Persistable)

            query, objects, keys = get_create_types_query(obj)

            query_args = {
                'InstanceOf_props': object_to_dict(InstanceOf(None, None)),
                'IsA_props': object_to_dict(IsA(None, None))
            }

            for key, obj in zip(keys, objects):
                query_args['%s_props' % key] = object_to_dict(obj)

        nodes = next(self._execute(query, **query_args))

        # index all the created nodes
        # infact, we are indexing all nodes, created or not ;-(
        for node, obj in zip(nodes, objects):
            indexes = get_indexes(obj)
            for index_name, key, value in indexes:
                index = self._conn.get_or_create_index(neo4j.Node, index_name)
                index.add(key, value, node)

            set_store_for_object(obj, self)

<<<<<<< HEAD
    def delete(self, obj):
        """ Deletes and object from the store.

        Args:
            obj: The object to store.
        """

        if isinstance(obj, Relationship):
            query = 'START {}, {} MATCH n1 -[rel]-> n2 DELETE rel'.format(
                get_index_query(obj.start, 'n1'),
                get_index_query(obj.end, 'n2'),
            )
        else:
            query = 'START {} MATCH obj -[rel]- () DELETE obj, rel'.format(
                get_index_query(obj, 'obj'))

        cypher.execute(self._conn, query)

=======
    def delete_all_data(self):
        """ Removes all nodes, relationships and indexes in the store.
        
            WARNING: This will destroy everything in your Neo4j database.
        """
        self._conn.clear()
        for index_name in self._conn.get_indexes(neo4j.Node).keys():
            self._conn.delete_index(neo4j.Node, index_name)
        for index_name in self._conn.get_indexes(neo4j.Relationship).keys():
            self._conn.delete_index(neo4j.Relationship, index_name)
>>>>>>> 55a1b73d

def can_add(obj):
    """ Returns True if obj can be added to the db.

        We can add instances of Persistable or Relationship.
        In addition it is also possible to add sub-classes of
        Persistable.
    """
    return (
        (isinstance(obj, type) and issubclass(obj, Persistable)) or
        isinstance(obj, Persistable) or
        isinstance(obj, Relationship)
    )<|MERGE_RESOLUTION|>--- conflicted
+++ resolved
@@ -392,7 +392,6 @@
 
             set_store_for_object(obj, self)
 
-<<<<<<< HEAD
     def delete(self, obj):
         """ Deletes and object from the store.
 
@@ -411,10 +410,9 @@
 
         cypher.execute(self._conn, query)
 
-=======
     def delete_all_data(self):
         """ Removes all nodes, relationships and indexes in the store.
-        
+
             WARNING: This will destroy everything in your Neo4j database.
         """
         self._conn.clear()
@@ -422,7 +420,7 @@
             self._conn.delete_index(neo4j.Node, index_name)
         for index_name in self._conn.get_indexes(neo4j.Relationship).keys():
             self._conn.delete_index(neo4j.Relationship, index_name)
->>>>>>> 55a1b73d
+
 
 def can_add(obj):
     """ Returns True if obj can be added to the db.
