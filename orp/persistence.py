from functools import wraps

from py2neo import cypher, neo4j

from orp.connection import get_connection
from orp.descriptors import (
    get_descriptor, get_named_descriptor, get_indexes)
from orp.query import encode_query_values
from orp.types import PersistableType, Persistable
from orp.relationships import Relationship, InstanceOf, IsA


def first(items):
    ''' Returns the first item of an iterable object.

    Args:
        items: An iterable object

    Returns:
        The first item from items.
    '''
    return iter(items).next()


def unique(fn):
    ''' Wraps a function to return only unique items.
    The wrapped function must return an iterable object.
    When the wrapped function is called, each item from the iterable
    will be yielded only once and duplicates will be ignored.

    Args:
        fn: The function to be wrapped.

    Returns:
        A wrapper function for fn.
    '''
    @wraps(fn)
    def wrapped(*args, **kwargs):
        items = set()
        for item in fn(*args, **kwargs):
            if item not in items:
                items.add(item)
                yield item
    return wrapped


def object_to_dict(obj):
    ''' Converts a persistable object to a dict.

    The generated dict will contain a __type__ key, for which the value will
    be the type_name as given by the descriptor for type(obj).

    If the object is a class a name key-value pair will be
    added to the generated dict, with the value being the type_name given
    by the descriptor for the object.

    For any other object all the attributes as given by the object's
    type descriptpr will be added to the dict and encoded as required.

    Args:
        obj: A persistable  object.

    Returns:
        Dictionary with attributes encoded in basic types
        and type information for deserialization.
        e.g.
        {
            '__type__': 'Persistable',
            'attr1' : 1234
        }
    '''
    obj_type = type(obj)

    descr = get_descriptor(obj_type)

    properties = {
        '__type__': descr.type_name,
    }

    if isinstance(obj, type):
        properties['name'] = get_descriptor(obj).type_name
    else:
        for name, attr in descr.members.items():
            value = attr.to_db(getattr(obj, name))
            if value is not None:
                properties[name] = value
    return properties


def dict_to_object(properties):
    ''' Converts a dict into a persistable object.

    The properties dict needs at least a __type__ key containing the name of
    any registered class.
    The type key defines the type of the object to return.

    If the registered class for the __type__ is a meta-class,
    i.e. a subclass of <type>, a name key is assumed to be present and
    the registered class idendified by it's value is returned.

    If the registered class for the __type__ is standard class,
    i.e. an instance of <type>, and object of that class will be created
    with attributes as defined by the remaining key-value pairs.

    Args:
        properties: A dict like object.

    Returns:
        A persistable object.
    '''

    type_name = properties['__type__']
    descriptor = get_named_descriptor(type_name)

    cls = descriptor.cls

    if issubclass(cls, type):
        obj = get_named_descriptor(properties['name']).cls
    else:
        obj = cls.__new__(cls)

        for attr_name, attr in descriptor.members.items():
            try:
                value = properties[attr_name]
            except KeyError:
                value = attr.default
            else:
                value = attr.to_python(value)

            setattr(obj, attr_name, value)

    return obj


@unique
def get_type_relationships(obj):
    ''' Generates a list of the type relationships of an object.
    e.g.
        get_type_relationships(Persistable())

        (object, InstanceOf, type),
        (type, IsA, object),
        (type, InstanceOf, type),
        (PersistableType, IsA, type),
        (PersistableType, InstanceOf, type),
        (Persistable, IsA, object),
        (Persistable, InstanceOf, PersistableType),
        (<Persistable object>, InstanceOf, Persistable)

    Args:
        obj:    An object to generate the type relationships for.

    Returns:
        A generator, generating tuples
            (object, relatsionship type, related obj)
    '''
    obj_type = type(obj)

    if obj_type is not type:
        for item in get_type_relationships(obj_type):
            yield item

    if isinstance(obj, type):
        for base in obj.__bases__:
            for item in get_type_relationships(base):
                yield item
            yield obj, IsA, base

    yield obj, InstanceOf, obj_type


def get_index_query(obj, name=None):
    ''' Returns a node lookup by index as used by the START clause.

    Args:
        obj: An object to create a index lookup.
        name: The name of the object in the query.
                If name is None obj.__name__ will be used.
    Returns:
        A string with index lookup of a cypher START clause.
    '''

    if name is None:
        name = obj.__name__

    index_name, key, value = first(get_indexes(obj))

    query = '%s = node:%s(%s="%s")' % (name, index_name, key, value)
    return query


def get_create_types_query(obj):
    ''' Returns a CREATE UNIQUE query for an entire type hierarchy.

    Args:
        obj: An object to create a type hierarchy for.

    Returns:
        A tuple containing:
        (cypher query, objects to create nodes for, the object names).
    '''

    lines = []
    objects = {'Persistable': Persistable}

    for obj1, rel_cls, obj2 in get_type_relationships(obj):
        # this filters out the types, which we don't want to persist
        if issubclass(obj2, Persistable):
            if isinstance(obj1, type):
                name1 = obj1.__name__
            else:
                name1 = 'new_obj'

            if name1 in objects:
                abstr1 = name1
            else:
                abstr1 = '(%s {%s_props})' % (name1, name1)

            name2 = obj2.__name__

            objects[name1] = obj1
            objects[name2] = obj2

            rel_name = rel_cls.__name__
            rel_type = rel_name.upper()

            ln = '%s -[:%s {%s_props}]-> %s' % (
                abstr1, rel_type, rel_name, name2)

            lines.append(ln)

    keys, objects = zip(*objects.items())

    query = (
        'START %s' % get_index_query(Persistable),
        'CREATE UNIQUE')
    query += ('    ' + ',\n    '.join(lines),)
    query += ('RETURN %s' % ', '.join(keys),)
    query = '\n'.join(query)

    return query, objects, keys


class Storage(object):
    ''' Provides a queryable object store.

    The object store can store any object as long as it's type is registered.
    This includes instances of Persistable, PersistableType
    and subclasses of either.

    InstanceOf and IsA relationships are automatically generated,
    when persisting an object.
    '''
    def __init__(self, connection_uri):
        ''' Initializes a Storage object.

        Args:
            connection_uri: A URI used to connect to the graph database.
        '''
        self._conn = get_connection(connection_uri)

    def _execute(self, query, **params):
        ''' Runs a cypher query returning only raw rows of data.

        Args:
            query: A parameterized cypher query.
            params: The parameters used by the query.

        Returns:
            A generator with the raw rows returned by the connection.
        '''

        rows, _ = cypher.execute(self._conn, query, params)
        for row in rows:
            yield row

    def _convert_value(self, value):
        ''' Converts a py2neo primitive(Node, Relationship, basic object)
        to an equvalent python object.
        Any value which cannot be converted, will be returned as is.

        Args:
            value: The value to convert.

        Returns:
            The converted value.
        '''
        if isinstance(value, (neo4j.Node, neo4j.Relationship)):
            properties = value.get_properties()
            obj = dict_to_object(properties)

            if isinstance(value, neo4j.Relationship):
                obj.start = self._convert_value(value.start_node)
                obj.end = self._convert_value(value.end_node)

            return obj
        return value

    def _convert_row(self, row):
        for value in row:
            yield self._convert_value(value)

    def _root_exists(self):
        try:
            # we have to make sure we have a starting point for
            # the type hierarchy, for now that is PersistableType
            obj = self.get(PersistableType, name='Persistable')
            if obj is not Persistable:
                raise Exception("Db is broken")  # TODO: raise DbIsBroken()

            return True
        except:  # (IndexDoesn'texistYet or None returned)
            return False

    def get(self, cls, **index_filter):
        index_filter = encode_query_values(index_filter)
        descriptor = get_descriptor(cls)

        # MJB: can we consider a different signature that avoids this assert?
        # MJB: something like:
        # MJB: def get(self, cls, (key, value)):
        assert len(index_filter) == 1, "only one index allowed at a time"
        key, value = index_filter.items()[0]

        index_name = descriptor.get_index_name_for_attribute(key)
        node = self._conn.get_indexed_node(index_name, key, value)
        if node is None:
            return None

        obj = self._convert_value(node)
        return obj

    def query(self, query, **params):
        ''' Queries the store given a parameterized cypher query.

        Args:
            query: A parameterized cypher query.
            params: query: A parameterized cypher query.

        Returns:
            A generator with tuples containing stored objects or values.
        '''
        params = encode_query_values(params)
        for row in self._execute(query, **params):
            yield tuple(self._convert_row(row))

    def add(self, obj):
        ''' Adds an object to the data store.

        It will automatically generate the type relationships
        for the the object as required and store the object itself.

        Args:
            obj: The object to store.
        '''
        if not can_add(obj):
            raise TypeError('cannot persist %s' % obj)

        if isinstance(obj, Relationship):
            rel_props = object_to_dict(obj)
            query = 'START %s, %s CREATE n1 -[r:%s {rel_props}]-> n2 RETURN r'
            query = query % (
                get_index_query(obj.start, 'n1'),
                get_index_query(obj.end, 'n2'),
                rel_props['__type__'].upper(),
            )
            first(self._execute(query, rel_props=rel_props))
            return

        if obj is Persistable:
            if self._root_exists():
                return
            else:
                # create the PersistableType node.
                # if we had a standard start node, we would not need this
                query = 'CREATE (n {props}) RETURN n'
                query_args = {'props': object_to_dict(Persistable)}
                objects = [Persistable]
        else:
<<<<<<< HEAD
            try:
                # we have to make sure we have a starting point for
                # the type hierarchy, for now that is PersistableType
                assert self.get(type, name='PersistableType')
            except:
                self.add(PersistableType)
=======
            if not self._root_exists():
                self.add(Persistable)
>>>>>>> a0869ddb

            query, objects, keys = get_create_types_query(obj)

            query_args = {
                'InstanceOf_props': object_to_dict(InstanceOf(None, None)),
                'IsA_props': object_to_dict(IsA(None, None))
            }

            for key, obj in zip(keys, objects):
                query_args['%s_props' % key] = object_to_dict(obj)

        nodes = first(self._execute(query, **query_args))

        # index all the created nodes
        # infact, we are indexing all nodes, created or not ;-(
        for node, obj in zip(nodes, objects):
            indexes = get_indexes(obj)
            for index_name, key, value in indexes:
                index = self._conn.get_or_create_index(neo4j.Node, index_name)
                index.add(key, value, node)


def can_add(obj):
    ''' Returns if an object can be added to the db.

        We can add instances of Persistable or Relationship.
        In addition it is also possible to add sub-classes of
        Persistable.
    '''
    return (
        (isinstance(obj, type) and issubclass(obj, Persistable)) or
        isinstance(obj, Persistable) or
        isinstance(obj, Relationship)
    )
<|MERGE_RESOLUTION|>--- conflicted
+++ resolved
@@ -377,17 +377,8 @@
                 query_args = {'props': object_to_dict(Persistable)}
                 objects = [Persistable]
         else:
-<<<<<<< HEAD
-            try:
-                # we have to make sure we have a starting point for
-                # the type hierarchy, for now that is PersistableType
-                assert self.get(type, name='PersistableType')
-            except:
-                self.add(PersistableType)
-=======
             if not self._root_exists():
                 self.add(Persistable)
->>>>>>> a0869ddb
 
             query, objects, keys = get_create_types_query(obj)
 
