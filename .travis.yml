language: python
python:
  - "2.7"
env:
<<<<<<< HEAD
  - NEO4J_VERSION=2.0.0
  - NEO4J_VERSION=2.0.1
=======
  - NEO4J_VERSION=1.9.5
  - NEO4J_VERSION=2.0.1
  - NEO4J_VERSION=1.9.5 PY2NEO_VERSION=1.6.3
  - NEO4J_VERSION=2.0.1 PY2NEO_VERSION=1.6.3

>>>>>>> e2b25234

before_install:
  - wget -O - http://debian.neo4j.org/neotechnology.gpg.key | sudo apt-key add -
  - echo 'deb http://debian.neo4j.org/repo stable/' | sudo tee /etc/apt/sources.list.d/neo4j.list
  - sudo apt-get update -qq
  - sudo apt-get install neo4j=$NEO4J_VERSION

# use sudo to work around neo4j bug: https://github.com/neo4j/neo4j/issues/984
install:
  - sudo python setup.py -q install
  - sudo pip install -r test_requirements.txt
  - sudo [ -z "$PY2NEO_VERSION" ] || pip install py2neo==$PY2NEO_VERSION

script:
  - sudo make test

notifications:
  email: false
  webhooks: http://finebot.herokuapp.com/hubot/travis/?room=30565_platform@conf.hipchat.com<|MERGE_RESOLUTION|>--- conflicted
+++ resolved
@@ -2,16 +2,10 @@
 python:
   - "2.7"
 env:
-<<<<<<< HEAD
   - NEO4J_VERSION=2.0.0
   - NEO4J_VERSION=2.0.1
-=======
-  - NEO4J_VERSION=1.9.5
-  - NEO4J_VERSION=2.0.1
-  - NEO4J_VERSION=1.9.5 PY2NEO_VERSION=1.6.3
-  - NEO4J_VERSION=2.0.1 PY2NEO_VERSION=1.6.3
-
->>>>>>> e2b25234
+  - NEO4J_VERSION=2.0.0 PY2NEO_VERSION=1.6.4
+  - NEO4J_VERSION=2.0.1 PY2NEO_VERSION=1.6.4
 
 before_install:
   - wget -O - http://debian.neo4j.org/neotechnology.gpg.key | sudo apt-key add -
