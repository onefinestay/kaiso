<<<<<<< HEAD
from setuptools import setup, find_packages
=======
#!/usr/bin/env python
from setuptools import setup
>>>>>>> 8a168d7a
from setuptools.command.test import test as TestCommand
from os.path import abspath, dirname, join
import sys


setup_dir = dirname(abspath(__file__))

class PyTest(TestCommand):
    def finalize_options(self):
        TestCommand.finalize_options(self)
        self.test_args = [
            '--cov', 'kaiso',
            '--junitxml=test-results.xml',
            join(setup_dir, 'test'),
        ]
        self.test_suite = True

    def run_tests(self):
        # import here, cause outside the eggs aren't loaded
        import pytest
        errno = pytest.main(self.test_args)
        sys.exit(errno)


def parse_requirements(fn, dependency_links):
    requirements = []
    with open(fn, 'rb') as f:
        for dep in f:
            dep = dep.strip()
            # need to make test_requirements.txt work with
            # setuptools like it would work with `pip -r`
            # URLs will not work, so we transform them to
            # dependency_links and requirements
            if dep.startswith('git+'):
                dependency_links.append(dep)
                _, dep = dep.rsplit('#egg=', 1)
                dep = dep.replace('-', '==', 1)
            requirements.append(dep)

    return requirements, dependency_links

requirements, dependency_links = parse_requirements(
    join(setup_dir, 'requirements.txt'), [])

test_requirements, dependency_links = parse_requirements(
    join(setup_dir, 'test_requirements.txt'),
    dependency_links)

setup(
    name='kaiso',
    version='0.1-dev',
    description='A queryable object persistence and relationship framework'
                ' based on the Neo4j graph database.',
    author='onefinestay',
    author_email='engineering@onefinestay.com',
    url='http://github.com/onefinestay/kaiso',
<<<<<<< HEAD
    packages=find_packages(exclude=['test', 'test.*']),
=======
    packages=['kaiso', ],
>>>>>>> 8a168d7a
    install_requires=requirements,
    tests_require=test_requirements,
    dependency_links=dependency_links,
    zip_safe=True,
    cmdclass={'test': PyTest},
    license='Apache License, Version 2.0',
    classifiers=[
        "Programming Language :: Python",
        "Operating System :: MacOS :: MacOS X",
        "Operating System :: POSIX",
        "Programming Language :: Python :: 2.7",
        "Topic :: Internet",
        "Topic :: Software Development :: Libraries :: Python Modules",
        "Intended Audience :: Developers"
    ]
)<|MERGE_RESOLUTION|>--- conflicted
+++ resolved
@@ -1,15 +1,12 @@
-<<<<<<< HEAD
+#!/usr/bin/env python
 from setuptools import setup, find_packages
-=======
-#!/usr/bin/env python
-from setuptools import setup
->>>>>>> 8a168d7a
 from setuptools.command.test import test as TestCommand
 from os.path import abspath, dirname, join
 import sys
 
 
 setup_dir = dirname(abspath(__file__))
+
 
 class PyTest(TestCommand):
     def finalize_options(self):
@@ -60,11 +57,7 @@
     author='onefinestay',
     author_email='engineering@onefinestay.com',
     url='http://github.com/onefinestay/kaiso',
-<<<<<<< HEAD
     packages=find_packages(exclude=['test', 'test.*']),
-=======
-    packages=['kaiso', ],
->>>>>>> 8a168d7a
     install_requires=requirements,
     tests_require=test_requirements,
     dependency_links=dependency_links,
