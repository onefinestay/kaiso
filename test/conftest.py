import os
import pytest

# import logging

# logging.basicConfig(level=logging.DEBUG)
# logging.getLogger('py2neo').setLevel(logging.ERROR)


def pytest_addoption(parser):
    parser.addoption(
        "--neo4j_uri", action="store",
        default="temp://",
        help=("URI for establishing a connection to neo4j."
        "See the docs for valid URIs"))

    parser.addoption(
        "--neo4j_cmd", action="store",
        help=("Location of neo4j script that provides installation 'info'"))


def pytest_configure(config):
    neo4j_cmd = config.getoption('neo4j_cmd')
    if neo4j_cmd:
        os.environ['NEO4J_CMD'] = neo4j_cmd


@pytest.fixture
def storage(request):
    from kaiso.persistence import Storage

    neo4j_uri = request.config.getoption('neo4j_uri')
<<<<<<< HEAD
    storage = Storage(neo4j_uri)
    storage.delete_all_data()
    storage.initialize()
    return storage
=======
    _storage = Storage(neo4j_uri)
    _storage.delete_all_data()
    return _storage
>>>>>>> b396f552
<|MERGE_RESOLUTION|>--- conflicted
+++ resolved
@@ -30,13 +30,7 @@
     from kaiso.persistence import Storage
 
     neo4j_uri = request.config.getoption('neo4j_uri')
-<<<<<<< HEAD
-    storage = Storage(neo4j_uri)
-    storage.delete_all_data()
-    storage.initialize()
-    return storage
-=======
     _storage = Storage(neo4j_uri)
     _storage.delete_all_data()
-    return _storage
->>>>>>> b396f552
+    _storage.initialize()
+    return _storage