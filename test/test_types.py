import pytest

from kaiso.attributes import String
from kaiso.exceptions import TypeAlreadyRegistered, TypeAlreadyCollected
from kaiso.types import Entity, Relationship, TypeRegistry, get_declaring_class


def test_register_duplicate():

    type_registry = TypeRegistry()

    with pytest.raises(TypeAlreadyRegistered):
        # this declares a dynamic type
        type_registry.create_type('Duplicate', (Entity,), {})
        type_registry.create_type('Duplicate', (Entity,), {})


def test_collect_duplicate():

    # this declares a static class
    class Duplicate(Entity):
        pass

    with pytest.raises(TypeAlreadyCollected):
        # this also declares a static class
        type("Duplicate", (Entity,), {})


def test_get_declaring_class():

    class X(object):
        foo = String()

    class Y(X):
        foo = String()
        bar = String()
        baz = False

    class Z(Y):
        bar = String()
        baz = False

    # prefer subclass
    assert get_declaring_class(X, "foo") == X
    assert get_declaring_class(X, "bar") is None
    assert get_declaring_class(Z, "foo") == Y
    assert get_declaring_class(Z, "bar") == Z
    assert get_declaring_class(Z, "baz") == Z

    # prefer parent
    assert get_declaring_class(X, "foo", prefer_subclass=False) == X
    assert get_declaring_class(X, "bar", prefer_subclass=False) is None
    assert get_declaring_class(Z, "foo", prefer_subclass=False) == X
    assert get_declaring_class(Z, "bar", prefer_subclass=False) == Y
<<<<<<< HEAD
    assert get_declaring_class(Z, "baz", prefer_subclass=False) == Y
=======


def test_relationship_case_sensitive_collection():
    class Foo(Relationship):
        pass

    with pytest.raises(TypeAlreadyCollected):
        class FoO(Relationship):
            pass


def test_relationship_cannot_have_unique_attrs():
    with pytest.raises(TypeError) as exc:
        class Foo(Relationship):
            id = String(unique=True)
    assert "may not have unique attributes" in str(exc)
>>>>>>> 40b31ca7
<|MERGE_RESOLUTION|>--- conflicted
+++ resolved
@@ -52,9 +52,7 @@
     assert get_declaring_class(X, "bar", prefer_subclass=False) is None
     assert get_declaring_class(Z, "foo", prefer_subclass=False) == X
     assert get_declaring_class(Z, "bar", prefer_subclass=False) == Y
-<<<<<<< HEAD
     assert get_declaring_class(Z, "baz", prefer_subclass=False) == Y
-=======
 
 
 def test_relationship_case_sensitive_collection():
@@ -70,5 +68,4 @@
     with pytest.raises(TypeError) as exc:
         class Foo(Relationship):
             id = String(unique=True)
-    assert "may not have unique attributes" in str(exc)
->>>>>>> 40b31ca7
+    assert "may not have unique attributes" in str(exc)