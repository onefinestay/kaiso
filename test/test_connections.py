import os

<<<<<<< HEAD
import pytest

from orp.connection import get_connection
=======
from mock import patch
import pytest

import orp.connection
from orp.connection import get_connection, TempConnectionError
>>>>>>> 036da2a1


@pytest.mark.slow
def test_temp_connection_defaults():
    conn = get_connection('temp://')
    assert conn.__uri__ == "http://localhost:7475/db/data/"


@pytest.mark.slow
def test_temp_connection_custom_port():
    port = "7777"
    conn = get_connection('temp://{}'.format(port))
    assert conn.__uri__ == "http://localhost:{}/db/data/".format(port)


@pytest.mark.slow
def test_temp_connection_custom_data_dir():
    data_dir = '/tmp/foo'

    conn = get_connection('temp://{}'.format(data_dir))
    assert conn.__uri__ == "http://localhost:7475/db/data/"
    assert os.path.exists(data_dir)


@pytest.mark.slow
def test_temp_connection_custom():
    port = "7777"
    data_dir = '/tmp/foo'

    conn = get_connection('temp://{}{}'.format(port, data_dir))
    assert conn.__uri__ == "http://localhost:{}/db/data/".format(port)
    assert os.path.exists(data_dir)


def test_temp_connection_timeout():
    with patch.object(orp.connection, 'TIMEOUT', 0):
        with pytest.raises(TempConnectionError):
            get_connection('temp://8888')


<|MERGE_RESOLUTION|>--- conflicted
+++ resolved
@@ -1,16 +1,10 @@
 import os
 
-<<<<<<< HEAD
-import pytest
-
-from orp.connection import get_connection
-=======
 from mock import patch
 import pytest
 
 import orp.connection
 from orp.connection import get_connection, TempConnectionError
->>>>>>> 036da2a1
 
 
 @pytest.mark.slow
@@ -48,6 +42,4 @@
 def test_temp_connection_timeout():
     with patch.object(orp.connection, 'TIMEOUT', 0):
         with pytest.raises(TempConnectionError):
-            get_connection('temp://8888')
-
-
+            get_connection('temp://8888')