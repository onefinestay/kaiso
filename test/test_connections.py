--- conflicted
+++ resolved
@@ -1,9 +1,6 @@
 import os
-<<<<<<< HEAD
 import subprocess
-=======
 import shutil
->>>>>>> b396f552
 
 from mock import patch
 import pytest
@@ -15,7 +12,7 @@
 @pytest.mark.slow
 class TestTempConnectionProcesses():
     """ Test spinning up temporary neo4j processes.
-    
+
     We mock out ``py2neo.neo4j.GraphDatabaseService`` because:
         a) it's a library and we're not testing its behaviour directly
         b) the first thing GraphDatabaseService does is generate a
@@ -71,20 +68,13 @@
                 assert conn1 == conn2
                 assert not get_info.called  # we should be reusing existing db
 
-<<<<<<< HEAD
-def test_temp_connection_timeout():
-    with patch.object(kaiso.connection, 'TIMEOUT', 0):
-        with pytest.raises(TempConnectionError):
-            get_connection('temp://8888')
+    def test_temp_connection_timeout(self):
+        with patch.object(kaiso.connection, 'TIMEOUT', 0):
+            with pytest.raises(TempConnectionError):
+                get_connection('temp://8888')
 
 
 def test_temp_connection_no_neo4j_info():
     with patch.object(subprocess, 'check_output', lambda _: None):
         with pytest.raises(TempConnectionError):
-            get_connection('temp://8888')
-=======
-    def test_temp_connection_timeout(self):
-        with patch.object(kaiso.connection, 'TIMEOUT', 0):
-            with pytest.raises(TempConnectionError):
-                get_connection('temp://8888')
->>>>>>> b396f552
+            get_connection('temp://8888')