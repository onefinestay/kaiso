--- conflicted
+++ resolved
@@ -139,13 +139,8 @@
     storage.reload_types()
 
     (Shrub,) = next(storage.query(
-<<<<<<< HEAD
         'START cls=node:persistabletype(id="Shrub") RETURN cls'))
-    Shrub.ham = String(default='eggs')
-=======
-        'START cls=node:persistablemeta(id="Shrub") RETURN cls'))
     Shrub.newattr = String(default='eggs')
->>>>>>> 7eba80aa
     storage.save(Shrub)
 
     # we want to query from an independent storage
@@ -153,8 +148,7 @@
     rows = storage.query('START n=node:shrub(id="spam") RETURN n')
     (result,) = next(rows)
 
-<<<<<<< HEAD
-    assert result.ham == 'eggs'
+    assert result.newattr is None
 
 
 def test_type_registry_independence(storage):
@@ -162,7 +156,4 @@
     assert storage.type_registry.is_registered(Shrub)
 
     storage.reload_types()
-    assert not storage.type_registry.is_registered(Shrub)
-=======
-    assert result.newattr is None
->>>>>>> 7eba80aa
+    assert not storage.type_registry.is_registered(Shrub)