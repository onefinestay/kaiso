from logging import getLogger

from py2neo import cypher, neo4j

from kaiso.attributes import Outgoing, Incoming, String, Uuid
from kaiso.connection import get_connection
from kaiso.exceptions import (
    UniqueConstraintError, UnknownType, CannotUpdateType, UnsupportedTypeError)
from kaiso.queries import (
    get_create_types_query, get_create_relationship_query, get_start_clause,
    join_lines)
from kaiso.references import set_store_for_object
from kaiso.relationships import InstanceOf
from kaiso.serialize import dict_to_db_values_dict, get_changes
from kaiso.types import (
<<<<<<< HEAD
    Descriptor, Persistable, PersistableType, Relationship, TypeRegistry,
    AttributedBase, get_index_name, get_type_id, is_indexable)
from kaiso.utils import dict_difference
=======
    INTERNAL_CLASS_ATTRS, Descriptor, Persistable, PersistableType,
    Relationship, TypeRegistry, AttributedBase, get_index_name, get_type_id,
    is_indexable)
>>>>>>> 6e4991fa

log = getLogger(__name__)


class TypeSystem(AttributedBase):
    """ ``TypeSystem`` is a node that represents the root
    of the type hierarchy.

    The current version of the hierarchy is tracked using
    its version attribute.
    """
    id = String(unique=True)
    version = Uuid()


def get_attr_filter(obj, type_registry):
    """ Generates a dictionary, that will identify the given ``obj``
    based on it's unique attributes.

    Args:
        obj: An object to look up by index

    Returns:
        A dictionary of key-value pairs to indentify an object by.
    """
    indexes = type_registry.get_index_entries(obj)
    index_filter = dict((key, value) for _, key, value in indexes)
    return index_filter


class Manager(object):
    """Manage the interface to graph-based queryable object store.

    The any object can be saved as long as its type is registered.
    This includes instances of Entity, PersistableType
    and subclasses of either.

    InstanceOf and IsA relationships are automatically generated
    when persisting an object.
    """
    _type_registry_cache = None

    def __init__(self, connection_uri, skip_type_loading=False):
        """ Initializes a Manager object.

        Args:
            connection_uri: A URI used to connect to the graph database.
        """
        self._conn = get_connection(connection_uri)
        self.type_system = TypeSystem(id='TypeSystem')
        self.type_registry = TypeRegistry()
        idx_name = get_index_name(TypeSystem)
        self._conn.get_or_create_index(neo4j.Node, idx_name)
        self.save(self.type_system)
        if not skip_type_loading:
            self.reload_types()

    def _execute(self, query, **params):
        """ Runs a cypher query returning only raw rows of data.

        Args:
            query: A parameterized cypher query.
            params: The parameters used by the query.

        Returns:
            A generator with the raw rows returned by the connection.
        """
        log.debug('running query:\n%s', query.format(**params))

        rows, _ = cypher.execute(self._conn, query, params)
        for row in rows:
            yield row

    def _convert_value(self, value):
        """ Converts a py2neo primitive(Node, Relationship, basic object)
        to an equvalent python object.
        Any value which cannot be converted, will be returned as is.

        Args:
            value: The value to convert.

        Returns:
            The converted value.
        """
        if isinstance(value, (neo4j.Node, neo4j.Relationship)):
            properties = value.get_properties()
            obj = self.type_registry.dict_to_object(properties)

            if isinstance(value, neo4j.Relationship):
                obj.start = self._convert_value(value.start_node)
                obj.end = self._convert_value(value.end_node)
            else:
                set_store_for_object(obj, self)
            return obj
        return value

    def _convert_row(self, row):
        for value in row:
            if isinstance(value, list):
                yield [self._convert_value(v) for v in value]
            else:
                yield self._convert_value(value)

    def _index_object(self, obj, node_or_rel):

        indexes = self.type_registry.get_index_entries(obj)
        for index_name, key, value in indexes:
            if isinstance(obj, Relationship):
                index_type = neo4j.Relationship
            else:
                index_type = neo4j.Node

            log.debug(
                'indexing %s for %s using index %s',
                obj, node_or_rel, index_name)

            index = self._conn.get_or_create_index(index_type, index_name)
            index.add(key, value, node_or_rel)

        if not isinstance(obj, Relationship):
            set_store_for_object(obj, self)

    def _query_type_digest(self):
        query = join_lines(
            'START %s' % get_start_clause(self.type_system, 'ts',
                                          self.type_registry),
            'MATCH',
            '   ts -[:DEFINES]-> () <-[:ISA*0..]- () <-[:DECLAREDON*0..]- n',
            'WITH DISTINCT n',
            'RETURN sum(id(n))'
        )

        rows = self.query(query)
        (digest,) = next(rows)
        return digest

    def reload_types(self):
        """Reload the type registry for this instance from the graph
        database.
        """
        current_digest = self._query_type_digest()
        if Manager._type_registry_cache:
            cached_registry, digest = Manager._type_registry_cache
            if current_digest == digest:
                log.debug(
                    'using cached type registry, digest: %s', current_digest)
                self.type_registry = cached_registry.clone()
                return

        self.type_registry = TypeRegistry()
        registry = self.type_registry

        for type_id, bases, attrs in self.get_type_hierarchy():
            try:
                cls = registry.get_class_by_id(type_id)

                if not registry.is_dynamic_type(cls):
                    cls = None
            except UnknownType:
                cls = None

            if cls is None:
                bases = tuple(registry.get_class_by_id(base) for base in bases)
                registry.create_type(str(type_id), bases, attrs)

        Manager._type_registry_cache = (
            self.type_registry.clone(),
            current_digest
        )

    def _get_changes(self, persistable):
        changes = {}
        existing = None
        obj_type = type(persistable)

        registry = self.type_registry

        if isinstance(persistable, PersistableType):
            # this is a class, we need to get it and it's attrs
            idx_name = get_index_name(PersistableType)
            self._conn.get_or_create_index(neo4j.Node, idx_name)

            type_id = get_type_id(persistable)
            query_args = {
                'type_id': type_id
            }

            query = join_lines(
                'START cls=node:%s(id={type_id})' % idx_name,
                'MATCH attr -[:DECLAREDON*0..]-> cls',
                'RETURN cls, collect(attr.name?)'
            )

            # don't use self.query since we don't want to convert the cls dict
            rows = self._execute(query, **query_args)
            existing_cls_attrs, attrs = next(rows, (None, None))

            if existing_cls_attrs is None:
                # have not found the cls
                return None, {}

            existing_cls_attrs = existing_cls_attrs.get_properties()
            new_cls_attrs = registry.object_to_dict(persistable)

            # If any existing keys in "new" are missing in "old", add `None`s.
            # Unlike instance attributes, we just need to remove the properties
            # from the node, which we can achieve by setting the values to None
            for key in set(existing_cls_attrs) - set(new_cls_attrs):
                new_cls_attrs[key] = None
            changes = get_changes(old=existing_cls_attrs, new=new_cls_attrs)

            attrs = set(attrs)

            modified_attrs = {}

            descr = registry.get_descriptor(persistable)
            for name, attr in descr.declared_attributes.items():
                if name not in attrs:
                    modified_attrs[name] = attr

            del_attrs = set(attrs)

            for name in Descriptor(persistable).attributes.keys():
                del_attrs.discard(name)

            for name in del_attrs:
                modified_attrs[name] = None

            if modified_attrs:
                changes['attributes'] = modified_attrs

            # we want to return the existing class
            existing = registry.get_descriptor_by_id(type_id).cls
        else:
            existing = self.get(obj_type, **get_attr_filter(persistable,
                                                            registry))
            if existing is not None:
                existing_props = registry.object_to_dict(existing)
                props = registry.object_to_dict(persistable)

                if isinstance(persistable, Relationship):
                    # if the relationship has endoints, also consider
                    # whether those have changed
                    for rel_attr in ['start', 'end']:
                        new = getattr(persistable, rel_attr, None)
                        if new is None:
                            continue
                        ex_rel_attr = getattr(existing, rel_attr)
                        ex_rel_identifier = get_attr_filter(ex_rel_attr,
                                                            registry)
                        if new != ex_rel_identifier:
                            props[rel_attr] = new

                if existing_props == props:
                    return existing, {}

                changes = get_changes(old=existing_props, new=props)

        return existing, changes

    def _update_types(self, cls):
        query, objects, query_args = get_create_types_query(
            cls, self.type_system, self.type_registry)

        nodes_or_rels = next(self._execute(query, **query_args))

        for obj in objects:
            if is_indexable(obj):
                index_name = get_index_name(obj)
                self._conn.get_or_create_index(neo4j.Node, index_name)

        for obj, node_or_rel in zip(objects, nodes_or_rels):
            self._index_object(obj, node_or_rel)

        Manager._type_registry_cache = None
        return cls

    def _update(self, persistable, existing, changes):

        registry = self.type_registry

        for _, index_attr, _ in registry.get_index_entries(existing):
            if index_attr in changes:
                raise NotImplementedError(
                    "We currently don't support changing unique attributes")

        set_clauses = ', '.join([
            'n.%s={%s}' % (key, key) for key, value in changes.items()
            if not isinstance(value, dict)
        ])

        if set_clauses:
            set_clauses = 'SET %s' % set_clauses
        else:
            set_clauses = ''

        if isinstance(persistable, type):

            query_args = {'type_id': get_type_id(persistable)}
            class_attr_changes = {k: v for k, v in changes.items()
                if k != 'attributes'}
            query_args.update(class_attr_changes)

            where = []

            descr = registry.get_descriptor(persistable)
            for attr_name in descr.declared_attributes.keys():
                where.append('attr.name = {attr_%s}' % attr_name)
                query_args['attr_%s' % attr_name] = attr_name

            if where:
                where = ' OR '.join(where)
                where = 'WHERE not(%s)' % where
            else:
                where = ''

            index_name = get_index_name(PersistableType)

            query = join_lines(
                'START n=node:%s(id={type_id})' % index_name,
                set_clauses,
                'MATCH attr -[r:DECLAREDON]-> n',
                where,
                'DELETE attr, r',
                'RETURN n',
            )

            self._update_types(persistable)
        else:
            start_clause = get_start_clause(existing, 'n', registry)
            query = None

            if isinstance(persistable, Relationship):
                old_start = existing.start
                old_end = existing.end

                new_start = changes.pop('start', old_start)
                new_end = changes.pop('end', old_end)

                if old_start != new_start or old_end != new_end:
                    start_clause = '%s, %s, %s, %s, %s' % (
                        start_clause,
                        get_start_clause(old_start, 'old_start', registry),
                        get_start_clause(old_end, 'old_end', registry),
                        get_start_clause(new_start, 'new_start', registry),
                        get_start_clause(new_end, 'new_end', registry)
                    )

                    rel_props = registry.object_to_dict(persistable)

                    query = join_lines(
                        'START %s' % start_clause,
                        'DELETE n',
                        'CREATE new_start -[r:%s {rel_props}]-> new_end' % (
                            rel_props['__type__'].upper()
                        ),
                        'RETURN r'
                    )
                    query_args = {'rel_props': rel_props}

            if query is None:
                query = join_lines(
                    'START %s' % start_clause,
                    set_clauses,
                    'RETURN n'
                )
                query_args = changes

        try:
            (result,) = next(self._execute(query, **query_args))
        except StopIteration:
            # this can happen, if no attributes where changed on a type
            result = persistable

        if isinstance(persistable, Relationship):
            self._index_object(persistable, result)
        return result

    def _add(self, obj):
        """ Adds an object to the data store.

        It will automatically generate the type relationships
        for the the object as required and store the object itself.
        """

        query_args = {}

        if isinstance(obj, PersistableType):
            # object is a type; create the type and its hierarchy
            return self._update_types(obj)

        elif obj is self.type_system:
            query = 'CREATE (n {props}) RETURN n'

        elif isinstance(obj, Relationship):
            # object is a relationship
            obj_type = type(obj)

            query = get_create_relationship_query(obj, self.type_registry)

        else:
            # object is an instance; create its type, its hierarchy and then
            # create the instance
            obj_type = type(obj)

            self._update_types(obj_type)

            idx_name = get_index_name(PersistableType)
            query = (
                'START cls=node:%s(id={type_id}) '
                'CREATE (n {props}) -[:INSTANCEOF {rel_props}]-> cls '
                'RETURN n'
            ) % idx_name

            query_args = {
                'type_id': get_type_id(obj_type),
                'rel_props': self.type_registry.object_to_dict(
                    InstanceOf(None, None), for_db=True),
            }

        query_args['props'] = self.type_registry.object_to_dict(
            obj, for_db=True)

        (node_or_rel,) = next(self._execute(query, **query_args))

        self._index_object(obj, node_or_rel)

        return obj

    def get_type_hierarchy(self, start_type_id=None):
        """ Returns the entire type hierarchy defined in the database
        if start_type_id is None, else returns from that type.

        Returns: A generator yielding tuples of the form
        ``(type_id, bases, attrs)`` where
            - ``type_id`` identifies the type
            - ``bases`` lists the type_ids of the type's bases
            - ``attrs`` lists the attributes defined on the type
        """

        if start_type_id:
            match = 'p=(ts -[:DEFINES]-> () <-[:ISA*]- opt <-[:ISA*0..]- tpe)'
            where = 'WHERE opt.id = {start_id}'
            query_args = {'start_id': start_type_id}
        else:
            match = 'p=(ts -[:DEFINES]-> () <-[:ISA*0..]- tpe)'
            where = ''
            query_args = {}

        query = join_lines(
            'START %s' % get_start_clause(self.type_system, 'ts',
                                          self.type_registry),
            'MATCH',
            match,
            where,
            ''' WITH tpe, max(length(p)) AS level
            MATCH
                tpe <-[?:DECLAREDON*]- attr,
                tpe -[isa?:ISA]-> base

            WITH tpe.id AS type_id, level, tpe AS class_attrs,
                filter(
                    idx_base in collect(DISTINCT [isa.base_index, base.id]):
                        not(LAST(idx_base) is NULL)
                ) AS bases,

                collect(DISTINCT attr) AS attrs

            ORDER BY level
            RETURN type_id, bases, class_attrs, attrs
            ''')

        # we can't use self.query since we don't want to convert the
        # class_attrs dict
        params = dict_to_db_values_dict(query_args)
        for row in self._execute(query, **params):
            type_id, bases, class_attrs, instance_attrs = row

            # the bases are sorted using their index on the IsA relationship
            bases = tuple(base for (_, base) in sorted(bases))
            class_attrs = class_attrs.get_properties()
            for internal_attr in INTERNAL_CLASS_ATTRS:
                class_attrs.pop(internal_attr)
            instance_attrs = [self._convert_value(v) for v in instance_attrs]
            instance_attrs = {attr.name: attr for attr in instance_attrs}

            attrs = class_attrs
            attrs.update(instance_attrs)

            yield (type_id, bases, attrs)

    def serialize(self, obj):
        """ Serialize ``obj`` to a dictionary.

        Args:
            obj: An object to serialize

        Returns:
            A dictionary describing the object
        """
        return self.type_registry.object_to_dict(obj)

    def deserialize(self, object_dict):
        """ Deserialize ``object_dict`` to an object.

        Args:
            object_dict: A serialized object dictionary

        Returns:
            An object deserialized using the type registry
        """
        return self.type_registry.dict_to_object(object_dict)

    def create_type(self, name, bases, attrs):
        """ Creates a new class given the name, bases and attrs given.
        """
        return self.type_registry.create_type(name, bases, attrs)

    def update_type(self, tpe, bases):
        """ Change the bases of the given ``tpe``
        """
        if not isinstance(tpe, PersistableType):
            raise UnsupportedTypeError("Object is not a PersistableType")

        if not self.type_registry.is_dynamic_type(tpe):
            raise CannotUpdateType("Type '{}' is defined in code and cannot"
                                   "be updated.".format(get_type_id(tpe)))

        descriptor = self.type_registry.get_descriptor(tpe)
        existing_attrs = dict_difference(descriptor.attributes,
                                         descriptor.declared_attributes)
        base_attrs = {}
        for base in bases:
            desc = self.type_registry.get_descriptor(base)
            base_attrs.update(desc.attributes)
        base_attrs = dict_difference(base_attrs,
                                     descriptor.declared_attributes)

        if existing_attrs != base_attrs:
            raise CannotUpdateType("Inherited attributes are not identical")

        start_clauses = [get_start_clause(tpe, 'type', self.type_registry)]
        create_clauses = []
        query_args = {}

        for index, base in enumerate(bases):
            name = 'base_{}'.format(index)
            start = get_start_clause(base, name, self.type_registry)
            create = "type -[:ISA {%s_props}]-> %s" % (name, name)

            query_args["{}_props".format(name)] = {'base_index': index}
            start_clauses.append(start)
            create_clauses.append(create)

        query = join_lines(
            "START %s" % ",".join(start_clauses),
            "MATCH type -[r:ISA]-> ()",
            "DELETE r",
            "CREATE %s" % ",".join(create_clauses),
            "RETURN type")

        try:
            next(self._execute(query, **query_args))
        except StopIteration:
            raise CannotUpdateType("Type or bases not found in the database.")

        self.reload_types()

    def save(self, persistable):
        """ Stores the given ``persistable`` in the graph database.
        If a matching object (by unique keys) already exists, it will
        update it with the modified attributes.
        """
        if not isinstance(persistable, Persistable):
            raise TypeError('cannot persist %s' % persistable)

        existing, changes = self._get_changes(persistable)

        if existing is None:
            self._add(persistable)
            return persistable
        elif not changes:
            return persistable
        else:
            return self._update(persistable, existing, changes)

    def save_collected_classes(self, collection):
        classes = collection.values()

        for cls in classes:
            self.type_registry.register(cls, dynamic=True)

        for cls in classes:
            self.save(cls)

    def get(self, cls, **attr_filter):
        attr_filter = dict_to_db_values_dict(attr_filter)

        if not attr_filter:
            return None

        query_args = {}

        indexes = attr_filter.items()

        if issubclass(cls, (Relationship, PersistableType)):
            idx_name = get_index_name(cls)
            idx_key, idx_value = indexes[0]

            if issubclass(cls, Relationship):
                self._conn.get_or_create_index(neo4j.Relationship, idx_name)
                start_func = 'relationship'
            else:
                self._conn.get_or_create_index(neo4j.Node, idx_name)
                start_func = 'node'

            query = 'START nr = %s:%s(%s={idx_value}) RETURN nr' % (
                start_func, idx_name, idx_key)

            query_args['idx_value'] = idx_value

        elif cls is TypeSystem:
            idx_name = get_index_name(TypeSystem)
            query = join_lines(
                'START ts=node:%s(id={idx_value})' % idx_name,
                'RETURN ts'
            )
            query_args['idx_value'] = self.type_system.id
        else:
            idx_where = []
            for key, value in indexes:
                idx_where.append('n.%s! = {%s}' % (key, key))
                query_args[key] = value
            idx_where = ' or '.join(idx_where)

            idx_name = get_index_name(TypeSystem)
            query = join_lines(
                'START root=node:%s(id={idx_value})' % idx_name,
                'MATCH ',
                '    n -[:INSTANCEOF]-> ()',
                '    -[:ISA*0..]-> tpe -[:ISA*0..]-> () <-[:DEFINES]- root',
                'WHERE %s' % idx_where,
                '   AND tpe.id = {tpe_id}',
                'RETURN n',
            )

            query_args['idx_value'] = self.type_system.id

            type_id = get_type_id(cls)
            query_args['tpe_id'] = type_id

        found = [node for (node,) in self._execute(query, **query_args)]

        if not found:
            return None

        # all the nodes returned should be the same
        first = found[0]
        for node in found:
            if node.id != first.id:
                raise UniqueConstraintError((
                    "Multiple nodes ({}) found for unique lookup for "
                    "{}").format(found, cls))

        obj = self._convert_value(first)
        return obj

    def get_related_objects(self, rel_cls, ref_cls, obj):

        if ref_cls is Outgoing:
            rel_query = 'n -[relation:{}]-> related'
        elif ref_cls is Incoming:
            rel_query = 'n <-[relation:{}]- related'

        # TODO: should get the rel name from descriptor?
        rel_query = rel_query.format(rel_cls.__name__.upper())

        query = join_lines(
            'START {idx_lookup} MATCH {rel_query}',
            'RETURN related, relation'
        )

        query = query.format(
            idx_lookup=get_start_clause(obj, 'n', self.type_registry),
            rel_query=rel_query
        )

        return self.query(query)

    def delete(self, obj):
        """ Deletes an object from the store.

        Args:
            obj: The object to delete.

        Returns:
            A tuple: with (number of nodes removed, number of rels removed)
        """
        if isinstance(obj, Relationship):
            query = join_lines(
                'START {}, {}',
                'MATCH n1 -[rel]-> n2',
                'DELETE rel',
                'RETURN 0, count(rel)'
            ).format(
                get_start_clause(obj.start, 'n1', self.type_registry),
                get_start_clause(obj.end, 'n2', self.type_registry),
            )
        elif isinstance(obj, PersistableType):
            query = join_lines(
                'START {}',
                'MATCH attr -[:DECLAREDON]-> obj',
                'DELETE attr',
                'MATCH obj -[rel]- ()',
                'DELETE obj, rel',
                'RETURN count(obj), count(rel)'
            ).format(
                get_start_clause(obj, 'obj', self.type_registry)
            )
        else:
            query = join_lines(
                'START {}',
                'MATCH obj -[rel]- ()',
                'DELETE obj, rel',
                'RETURN count(obj), count(rel)'
            ).format(
                get_start_clause(obj, 'obj', self.type_registry)
            )

        # TODO: delete node/rel from indexes

        return next(self._execute(query))

    def query(self, query, **params):
        """ Queries the store given a parameterized cypher query.

        Args:
            query: A parameterized cypher query.
            params: query: A parameterized cypher query.

        Returns:
            A generator with tuples containing stored objects or values.
        """
        params = dict_to_db_values_dict(params)
        for row in self._execute(query, **params):
            yield tuple(self._convert_row(row))

    def destroy(self):
        """ Removes all nodes, relationships and indexes in the store. This
            object will no longer be usable after calling this method.
            Construct a new Manager to re-initialise the database for kaiso.

            WARNING: This will destroy everything in your Neo4j database.

        """
        self._conn.clear()
        for index_name in self._conn.get_indexes(neo4j.Node).keys():
            self._conn.delete_index(neo4j.Node, index_name)
        for index_name in self._conn.get_indexes(neo4j.Relationship).keys():
            self._conn.delete_index(neo4j.Relationship, index_name)<|MERGE_RESOLUTION|>--- conflicted
+++ resolved
@@ -13,15 +13,11 @@
 from kaiso.relationships import InstanceOf
 from kaiso.serialize import dict_to_db_values_dict, get_changes
 from kaiso.types import (
-<<<<<<< HEAD
-    Descriptor, Persistable, PersistableType, Relationship, TypeRegistry,
-    AttributedBase, get_index_name, get_type_id, is_indexable)
-from kaiso.utils import dict_difference
-=======
     INTERNAL_CLASS_ATTRS, Descriptor, Persistable, PersistableType,
     Relationship, TypeRegistry, AttributedBase, get_index_name, get_type_id,
     is_indexable)
->>>>>>> 6e4991fa
+from kaiso.utils import dict_difference
+
 
 log = getLogger(__name__)
 
@@ -322,7 +318,7 @@
 
             query_args = {'type_id': get_type_id(persistable)}
             class_attr_changes = {k: v for k, v in changes.items()
-                if k != 'attributes'}
+                                  if k != 'attributes'}
             query_args.update(class_attr_changes)
 
             where = []
@@ -577,10 +573,12 @@
             create_clauses.append(create)
 
         query = join_lines(
-            "START %s" % ",".join(start_clauses),
+            "START",
+            (start_clauses, ','),
             "MATCH type -[r:ISA]-> ()",
             "DELETE r",
-            "CREATE %s" % ",".join(create_clauses),
+            "CREATE",
+            (create_clauses, ','),
             "RETURN type")
 
         try:
