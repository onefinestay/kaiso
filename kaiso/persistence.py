--- conflicted
+++ resolved
@@ -385,7 +385,7 @@
                 'RETURN n'
             )
 
-        found = [node for (node, ) in self._execute(query, **query_args)]
+        found = [node for (node,) in self._execute(query, **query_args)]
 
         if not found:
             return None
@@ -417,7 +417,6 @@
             set_store_for_object(obj, self)
 
     def _add_types(self, cls):
-
         if cls is Entity:
             query = 'CREATE (n {props}) RETURN n'
             query_args = {'props': object_to_dict(Entity)}
@@ -479,6 +478,54 @@
         self._index_object(obj, node_or_rel)
 
         return obj
+
+    def _add_type(self, obj):
+        """ Adds a type to the data store.
+        """
+        # obj must be a subtype of Entity (or AttributedBase?)
+        assert issubclass(obj, Entity)
+
+        # check all bases already exist in the db
+        for base in obj.__bases__:
+            if not self._get_by_unique(base):
+                raise TypeError('Base class {} does not exist.'.format(base))
+
+        descriptor = get_descriptor(obj)
+        query_args = {
+            'obj_props': object_to_dict(obj)
+        }
+
+        # build start clause
+        start_clause = ",".join([get_index_query(base) for base in obj.__bases__])
+
+        # build type node and ISA relationships querystring
+        create_clauses = []
+        for idx, base in enumerate(obj.__bases__):
+            create_clauses.append(
+                "(%s {obj_props}) -[:ISA]-> %s" % (obj.__name__, base.__name__)
+            )
+
+        # build attribute nodes and DECLAREDON relationships querystring
+        for idx, (attr_name, attr) in enumerate(descriptor.members.iteritems()):
+            create_clauses.append(
+                '({attr_%s_props}) -[:DECLAREDON]-> %s' % (idx, obj.__name__)
+            )
+            attr_dict = object_to_dict(attr)
+            attr_dict['name'] = attr_name
+            query_args['attr_{}_props'.format(idx)] = attr_dict
+        create_clause = ",".join(create_clauses)
+
+        # persist nodes and relationships
+        query = """ START %s
+                    CREATE UNIQUE %s
+                    RETURN %s """ % (start_clause, create_clause, obj.__name__)
+
+        # execute
+        res = next(self._execute(query, **query_args))[0]
+
+        # index it
+        index = self._conn.get_or_create_index(neo4j.Node, 'persistablemeta')
+        index.add('name', obj.__name__, res)
 
     def save(self, persistable):
         """ Stores the given ``persistable`` in the graph database.
@@ -557,129 +604,6 @@
 
         return related_objects
 
-<<<<<<< HEAD
-=======
-    def query(self, query, **params):
-        """ Queries the store given a parameterized cypher query.
-
-        Args:
-            query: A parameterized cypher query.
-            params: query: A parameterized cypher query.
-
-        Returns:
-            A generator with tuples containing stored objects or values.
-        """
-        params = dict_to_db_values_dict(params)
-        for row in self._execute(query, **params):
-            yield tuple(self._convert_row(row))
-
-    def _add_type(self, obj):
-        """ Adds a type to the data store.
-        """
-        # obj must be a subtype of Entity (or AttributedBase?)
-        assert issubclass(obj, Entity)
-
-        # check all bases already exist in the db
-        for base in obj.__bases__:
-            if not self._get_by_unique(base):
-                raise TypeError('Base class {} does not exist.'.format(base))
-
-        descriptor = get_descriptor(obj)
-        query_args = {
-            'obj_props': object_to_dict(obj)
-        }
-
-        # build start clause
-        start_clause = ",".join([get_index_query(base) for base in obj.__bases__])
-
-        # build type node and ISA relationships querystring
-        create_clauses = []
-        for idx, base in enumerate(obj.__bases__):
-            create_clauses.append(
-                "(%s {obj_props}) -[:ISA]-> %s" % (obj.__name__, base.__name__)
-            )
-
-        # build attribute nodes and DECLAREDON relationships querystring
-        for idx, (attr_name, attr) in enumerate(descriptor.members.iteritems()):
-            create_clauses.append(
-                '({attr_%s_props}) -[:DECLAREDON]-> %s' % (idx, obj.__name__)
-            )
-            attr_dict = object_to_dict(attr)
-            attr_dict['name'] = attr_name
-            query_args['attr_{}_props'.format(idx)] = attr_dict
-        create_clause = ",".join(create_clauses)
-
-        # persist nodes and relationships
-        query = """ START %s
-                    CREATE UNIQUE %s
-                    RETURN %s """ % (start_clause, create_clause, obj.__name__)
-
-        # execute
-        res = next(self._execute(query, **query_args))[0]
-
-        # index it
-        index = self._conn.get_or_create_index(neo4j.Node, 'persistablemeta')
-        index.add('name', obj.__name__, res)
-
-    def _add(self, obj):
-        """ Adds an object to the data store.
-
-        It will automatically generate the type relationships
-        for the the object as required and store the object itself.
-
-        Args:
-            obj: The object to store.
-        """
-
-        if isinstance(obj, Relationship):
-            query = self._make_create_relationship_query(obj)
-            query_args = {'rel_props': object_to_dict(obj)}
-            objects = [obj]
-
-        elif obj is Entity:
-            if self._root_exists():
-                return
-            else:
-                # create the PersistableMeta node.
-                # if we had a standard start node, we would not need this
-                query = 'CREATE (n {props}) RETURN n'
-                query_args = {'props': object_to_dict(Entity)}
-                objects = [Entity]
-        else:
-            if not self._root_exists():
-                self._add(Entity)
-
-            query, objects, keys = get_create_types_query(obj)
-
-            query_args = {
-                'InstanceOf_props': object_to_dict(InstanceOf(None, None)),
-                'IsA_props': object_to_dict(IsA(None, None))
-            }
-
-            for key, obj in zip(keys, objects):
-                query_args['%s_props' % key] = object_to_dict(obj)
-
-        items = next(self._execute(query, **query_args))
-
-        # index all the created nodes or relationships
-        # note, that all nodes in the type-chain for the added object
-        # will be re-indexed if they already existed
-        for node_or_rel, obj in zip(items, objects):
-            indexes = get_indexes(obj)
-            for index_name, key, value in indexes:
-                if isinstance(obj, Relationship):
-                    index_type = neo4j.Relationship
-                else:
-                    index_type = neo4j.Node
-
-                index = self._conn.get_or_create_index(index_type, index_name)
-
-                index.add(key, value, node_or_rel)
-
-            if not isinstance(obj, Relationship):
-                set_store_for_object(obj, self)
-
->>>>>>> 107051bd
     def delete(self, obj):
         """ Deletes an object from the store.
 
