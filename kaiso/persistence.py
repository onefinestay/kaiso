from py2neo import cypher, neo4j

from kaiso.connection import get_connection
<<<<<<< HEAD
from kaiso.exceptions import NoIndexesError, UniqueConstraintError
=======
from kaiso.descriptors import (
    get_descriptor, get_descriptor_by_name, get_indexes)
from kaiso.exceptions import UniqueConstraintError
>>>>>>> 67ff71a8
from kaiso.iter_helpers import unique
from kaiso.references import set_store_for_object
from kaiso.attributes import Outgoing, Incoming
from kaiso.attributes.bases import get_attibute_for_type
from kaiso.relationships import InstanceOf, IsA
from kaiso.types import (
    Persistable, PersistableMeta, Entity, Relationship, Attribute,
    get_descriptor, get_descriptor_by_name, get_indexes)


def object_to_dict(obj):
    """ Converts a persistable object to a dict.

    The generated dict will contain a __type__ key, for which the value will
    be the type_name as given by the descriptor for type(obj).

    If the object is a class a name key-value pair will be
    added to the generated dict, with the value being the type_name given
    by the descriptor for the object.

    For any other object all the attributes as given by the object's
    type descriptpr will be added to the dict and encoded as required.

    Args:
        obj: A persistable  object.

    Returns:
        Dictionary with attributes encoded in basic types
        and type information for deserialization.
        e.g.
        {
            '__type__': 'Entity',
            'attr1' : 1234
        }
    """
    obj_type = type(obj)

    descr = get_descriptor(obj_type)

    properties = {
        '__type__': descr.type_name,
    }

    if isinstance(obj, type):
        properties['name'] = get_descriptor(obj).type_name
    elif isinstance(obj, Attribute):
        properties['unique'] = obj.unique
    else:
        for name, attr in descr.members.items():
            value = attr.to_db(getattr(obj, name))
            if value is not None:
                properties[name] = value
    return properties


def dict_to_object(properties):
    """ Converts a dict into a persistable object.

    The properties dict needs at least a __type__ key containing the name of
    any registered class.
    The type key defines the type of the object to return.

    If the registered class for the __type__ is a meta-class,
    i.e. a subclass of <type>, a name key is assumed to be present and
    the registered class idendified by it's value is returned.

    If the registered class for the __type__ is standard class,
    i.e. an instance of <type>, and object of that class will be created
    with attributes as defined by the remaining key-value pairs.

    Args:
        properties: A dict like object.

    Returns:
        A persistable object.
    """

    type_name = properties.pop('__type__')
    descriptor = get_descriptor_by_name(type_name)

    cls = descriptor.cls

    if issubclass(cls, type):
        obj = get_descriptor_by_name(properties['name']).cls
    else:
        obj = cls.__new__(cls)

        if issubclass(cls, Attribute):
            for attr_name, value in properties.iteritems():
                setattr(obj, attr_name, value)
        else:
            for attr_name, attr in descriptor.members.items():
                try:
                    value = properties[attr_name]
                except KeyError:
                    value = attr.default
                else:
                    value = attr.to_python(value)

                setattr(obj, attr_name, value)

    return obj


def object_to_db_value(obj):
    try:
        attr_cls = get_attibute_for_type(type(obj))
    except KeyError:
        return obj
    else:
        return attr_cls.to_db(obj)


def dict_to_db_values_dict(data):
    return {k: object_to_db_value(v) for k, v in data.items()}


@unique
def get_type_relationships(obj):
    """ Generates a list of the type relationships of an object.
    e.g.
        get_type_relationships(Entity())

        (object, InstanceOf, type),
        (type, IsA, object),
        (type, InstanceOf, type),
        (PersistableMeta, IsA, type),
        (PersistableMeta, InstanceOf, type),
        (Entity, IsA, object),
        (Entity, InstanceOf, PersistableMeta),
        (<Entity object>, InstanceOf, Entity)

    Args:
        obj:    An object to generate the type relationships for.

    Returns:
        A generator, generating tuples
            (object, relatsionship type, related obj)
    """
    obj_type = type(obj)

    if obj_type is not type:
        for item in get_type_relationships(obj_type):
            yield item

    if isinstance(obj, type):
        for base in obj.__bases__:
            for item in get_type_relationships(base):
                yield item
            yield obj, IsA, base

    yield obj, InstanceOf, obj_type


def get_index_queries(obj, name=None):
    """Returns a list of the possible
       node lookups by index as used by the START clause.

    Args:
        obj: An object to create a index lookup.
        name: The name of the object in the query.
                If name is None obj.__name__ will be used.
    Returns:
        A list of strings  with index lookup of a cypher START clause.
    """
    queries = []

    if name is None:
        name = obj.__name__

    if isinstance(obj, Relationship):
        start_func = 'relationship'
    else:
        start_func = 'node'

    indexes = get_indexes(obj)
    for index_name, index_key, index_val in indexes:
        queries.append('{}={}:{}({}="{}")'.format(
            name, start_func, index_name, index_key, index_val
        ))

    return queries


def get_index_query(obj, name=None):
    """ Returns a node lookup by index as used by the START clause.

    Args:
        obj: An object to create a index lookup.
        name: The name of the object in the query.
                If name is None obj.__name__ will be used.
    Returns:
        A string with index lookup of a cypher START clause.
    """
    queries = get_index_queries(obj, name)
    return queries[0] if queries else None


def get_create_types_query(obj):
    """ Returns a CREATE UNIQUE query for an entire type hierarchy.

    Args:
        obj: An object to create a type hierarchy for.

    Returns:
        A tuple containing:
        (cypher query, objects to create nodes for, the object names).
    """

    lines = []
    objects = {'Entity': Entity}

    for obj1, rel_cls, obj2 in get_type_relationships(obj):
        # this filters out the types, which we don't want to persist
        if issubclass(obj2, Entity):
            if isinstance(obj1, type):
                name1 = obj1.__name__
            else:
                name1 = 'new_obj'

            if name1 in objects:
                abstr1 = name1
            else:
                abstr1 = '(%s {%s_props})' % (name1, name1)

            name2 = obj2.__name__

            objects[name1] = obj1
            objects[name2] = obj2

            rel_name = rel_cls.__name__
            rel_type = rel_name.upper()

            ln = '%s -[:%s {%s_props}]-> %s' % (
                abstr1, rel_type, rel_name, name2)

            lines.append(ln)

    keys, objects = zip(*objects.items())

    query = (
        'START %s' % get_index_query(Entity),
        'CREATE UNIQUE')
    query += ('    ' + ',\n    '.join(lines),)
    query += ('RETURN %s' % ', '.join(keys),)
    query = '\n'.join(query)

    return query, objects, keys


def _get_changes(old, new):
    """Return a changes dictionary containing the key/values in new that are
       different from old. Any key in old that is not in new will have a None
       value in the resulting dictionary
    """
    changes = {}

    # check for any keys that have changed, put their new value in
    for key, value in new.items():
        if old.get(key) != value:
            changes[key] = value

    # if a key has dissappeared in new, put a None in changes, which
    # will remove it in neo
    for key in old.keys():
        if key not in new:
            changes[key] = None

    return changes


class Storage(object):
    """ Provides a queryable object store.

    The object store can store any object as long as it's type is registered.
    This includes instances of Entity, PersistableMeta
    and subclasses of either.

    InstanceOf and IsA relationships are automatically generated,
    when persisting an object.
    """
    def __init__(self, connection_uri):
        """ Initializes a Storage object.

        Args:
            connection_uri: A URI used to connect to the graph database.
        """
        self._conn = get_connection(connection_uri)

    def _execute(self, query, **params):
        """ Runs a cypher query returning only raw rows of data.

        Args:
            query: A parameterized cypher query.
            params: The parameters used by the query.

        Returns:
            A generator with the raw rows returned by the connection.
        """

        rows, _ = cypher.execute(self._conn, query, params)
        for row in rows:
            yield row

    def _convert_value(self, value):
        """ Converts a py2neo primitive(Node, Relationship, basic object)
        to an equvalent python object.
        Any value which cannot be converted, will be returned as is.

        Args:
            value: The value to convert.

        Returns:
            The converted value.
        """
        if isinstance(value, (neo4j.Node, neo4j.Relationship)):
            properties = value.get_properties()
            obj = dict_to_object(properties)

            if isinstance(value, neo4j.Relationship):
                obj.start = self._convert_value(value.start_node)
                obj.end = self._convert_value(value.end_node)
            else:
                set_store_for_object(obj, self)
            return obj
        return value

    def _convert_row(self, row):
        for value in row:
            yield self._convert_value(value)

    def _root_exists(self):
        try:
            # we have to make sure we have a starting point for
            # the type hierarchy, for now that is Entity
            obj = self.get(PersistableMeta, name='Entity')
            if obj is not Entity:
                raise Exception("Db is broken")  # TODO: raise DbIsBroken()

            return True
        except:  # (IndexDoesn'texistYet or None returned)
            return False

    def get(self, cls, **index_filter):
        index_filter = dict_to_db_values_dict(index_filter)
        descriptor = get_descriptor(cls)

        # TODO: can we consider a different signature that avoids this assert?
        # TODO: something like:
        # TODO: def get(self, cls, (key, value)):
        assert len(index_filter) == 1, "only one index allowed at a time"
        key, value = index_filter.items()[0]

        index_name = descriptor.get_index_name_for_attribute(key)
        node = self._conn.get_indexed_node(index_name, key, value)
        if node is None:
            return None

        obj = self._convert_value(node)
        return obj

    def _get_by_unique(self, obj):
        """Return a list of any existing data from the database that
           matches any of the given objects' unique indexes.
        """
        found = []

        for clause in get_index_queries(obj, 'x'):
            query = '''START {}
                       RETURN x'''.format(clause)
            try:
                result = self._execute(query, node_props=object_to_dict(obj))
                result = list(result)
            except cypher.CypherError as exc:
                if exc.exception != 'MissingIndexException':
                    raise  # pragma: no cover
                # MissingIndexException is ok, treat as no result
            else:
                if result:
                    found.append(result[0][0])

        if not found:
            return found

        # all the nodes returned should be the same
        first = found[0]
        for node in found:
            if node.id != first.id:
                raise UniqueConstraintError((
                    "Multiple nodes ({}) found for unique object lookup for "
                    "{}").format(found, obj))

        obj = self._convert_value(first)
        return obj

    def _make_create_relationship_query(self, rel, unique=False):
        rel_props = object_to_dict(rel)
        maybe_unique = 'UNIQUE' if unique else ''
        query = 'START %s, %s CREATE %s n1 -[r:%s {rel_props}]-> n2 RETURN r'
        query = query % (
            get_index_query(rel.start, 'n1'),
            get_index_query(rel.end, 'n2'),
            maybe_unique,
            rel_props['__type__'].upper(),
        )

        return query

    def save(self, persistable):
        """Store the given persistable in the graph database. If a matching
           object (by unique keys) already exists, replace it with the
           given one
        """
        if not can_add(persistable):
            raise TypeError('cannot persist %s' % persistable)

        existing = self._get_by_unique(persistable)

        if not existing:
            return self._add(persistable)

        existing_props = object_to_dict(existing)
        props = object_to_dict(persistable)

        if existing_props == props:
            # no changes
            return existing

        changes = _get_changes(old=existing_props, new=props)
        for (_, index_attr, _) in get_indexes(existing):
            if index_attr in changes:
                raise NotImplementedError(
                    "We currently don't support changing unique attributes")

        start_clause = get_index_query(existing, 'n')
        set_clauses = [
            'n.%s={%s}' % (key, key) for key in changes]
        set_clause = ','.join(set_clauses)

        query = '''START %s
                   SET %s
                   RETURN n''' % (start_clause, set_clause)

        result = self._execute(query, **changes)
        return next(result)[0]

    def get_related_objects(self, rel_cls, ref_cls, obj):

        if ref_cls is Outgoing:
            rel_query = 'n -[:{}]-> related'
        elif ref_cls is Incoming:
            rel_query = 'n <-[:{}]- related'

        # TODO: should get the rel name from descriptor?
        rel_query = rel_query.format(rel_cls.__name__.upper())

        query = 'START {idx_lookup} MATCH {rel_query} RETURN related'

        query = query.format(
            idx_lookup=get_index_query(obj, 'n'),
            rel_query=rel_query
        )

        rows = self.query(query)
        related_objects = (related_obj for (related_obj,) in rows)

        return related_objects

    def query(self, query, **params):
        """ Queries the store given a parameterized cypher query.

        Args:
            query: A parameterized cypher query.
            params: query: A parameterized cypher query.

        Returns:
            A generator with tuples containing stored objects or values.
        """
        params = dict_to_db_values_dict(params)
        for row in self._execute(query, **params):
            yield tuple(self._convert_row(row))

    def _add(self, obj):
        """ Adds an object to the data store.

        It will automatically generate the type relationships
        for the the object as required and store the object itself.

        Args:
            obj: The object to store.
        """

        if isinstance(obj, Relationship):
            query = self._make_create_relationship_query(obj)
            query_args = {'rel_props': object_to_dict(obj)}
            objects = [obj]

        elif obj is Entity:
            if self._root_exists():
                return
            else:
                # create the PersistableMeta node.
                # if we had a standard start node, we would not need this
                query = 'CREATE (n {props}) RETURN n'
                query_args = {'props': object_to_dict(Entity)}
                objects = [Entity]
        else:
            if not self._root_exists():
                self._add(Entity)

            query, objects, keys = get_create_types_query(obj)

            query_args = {
                'InstanceOf_props': object_to_dict(InstanceOf(None, None)),
                'IsA_props': object_to_dict(IsA(None, None))
            }

            for key, obj in zip(keys, objects):
                query_args['%s_props' % key] = object_to_dict(obj)

        items = next(self._execute(query, **query_args))

        # index all the created nodes or relationships
        # note, that all nodes in the type-chain for the added object
        # will be re-indexed if they already existed
        for node_or_rel, obj in zip(items, objects):
            indexes = get_indexes(obj)
            for index_name, key, value in indexes:
                if isinstance(obj, Relationship):
                    index_type = neo4j.Relationship
                else:
                    index_type = neo4j.Node

                index = self._conn.get_or_create_index(index_type, index_name)

                index.add(key, value, node_or_rel)

            if not isinstance(obj, Relationship):
                set_store_for_object(obj, self)

    def delete(self, obj):
        """ Deletes an object from the store.

        Args:
            obj: The object to delete.
        """

        if isinstance(obj, Relationship):
            query = 'START {}, {} MATCH n1 -[rel]-> n2 DELETE rel'.format(
                get_index_query(obj.start, 'n1'),
                get_index_query(obj.end, 'n2'),
            )
        else:
            query = 'START {} MATCH obj -[rel]- () DELETE obj, rel'.format(
                get_index_query(obj, 'obj'))

        cypher.execute(self._conn, query)

    def delete_all_data(self):
        """ Removes all nodes, relationships and indexes in the store.

            WARNING: This will destroy everything in your Neo4j database.
        """
        self._conn.clear()
        for index_name in self._conn.get_indexes(neo4j.Node).keys():
            self._conn.delete_index(neo4j.Node, index_name)
        for index_name in self._conn.get_indexes(neo4j.Relationship).keys():
            self._conn.delete_index(neo4j.Relationship, index_name)


def can_add(obj):
    """ Returns True if obj can be added to the db.

        We can add instances of Entity or Relationship.
        In addition it is also possible to add sub-classes of
        Entity.
    """
    return isinstance(obj, Persistable)<|MERGE_RESOLUTION|>--- conflicted
+++ resolved
@@ -1,13 +1,8 @@
 from py2neo import cypher, neo4j
 
 from kaiso.connection import get_connection
-<<<<<<< HEAD
 from kaiso.exceptions import NoIndexesError, UniqueConstraintError
-=======
-from kaiso.descriptors import (
-    get_descriptor, get_descriptor_by_name, get_indexes)
 from kaiso.exceptions import UniqueConstraintError
->>>>>>> 67ff71a8
 from kaiso.iter_helpers import unique
 from kaiso.references import set_store_for_object
 from kaiso.attributes import Outgoing, Incoming
@@ -360,7 +355,6 @@
         # TODO: def get(self, cls, (key, value)):
         assert len(index_filter) == 1, "only one index allowed at a time"
         key, value = index_filter.items()[0]
-
         index_name = descriptor.get_index_name_for_attribute(key)
         node = self._conn.get_indexed_node(index_name, key, value)
         if node is None:
@@ -417,9 +411,8 @@
         return query
 
     def save(self, persistable):
-        """Store the given persistable in the graph database. If a matching
-           object (by unique keys) already exists, replace it with the
-           given one
+        """ Store the given persistable in the graph database. If a matching
+        object (by unique keys) already exists, replace it with the given one.
         """
         if not can_add(persistable):
             raise TypeError('cannot persist %s' % persistable)
