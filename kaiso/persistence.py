from logging import getLogger
import uuid

from py2neo import cypher, neo4j

from kaiso.attributes import Outgoing, Incoming, String
from kaiso.connection import get_connection
from kaiso.exceptions import (
    UniqueConstraintError, UnknownType, CannotUpdateType, UnsupportedTypeError)
from kaiso.queries import (
    get_create_types_query, get_create_relationship_query, get_start_clause,
    join_lines)
from kaiso.references import set_store_for_object
from kaiso.relationships import InstanceOf, IsA, DeclaredOn
from kaiso.serialize import dict_to_db_values_dict, get_changes
from kaiso.types import (
    INTERNAL_CLASS_ATTRS, Descriptor, Persistable, PersistableType,
    Relationship, TypeRegistry, AttributedBase, get_index_name, get_type_id,
    is_indexable)
from kaiso.utils import dict_difference


log = getLogger(__name__)


class TypeSystem(AttributedBase):
    """ ``TypeSystem`` is a node that represents the root
    of the type hierarchy.

    Inside the database, the current version of the hierarchy is
    tracked using a ``version`` attribute on the TypeSystem node.
    """
    id = String(unique=True)


def get_attr_filter(obj, type_registry):
    """ Generates a dictionary, that will identify the given ``obj``
    based on it's unique attributes.

    Args:
        obj: An object to look up by index

    Returns:
        A dictionary of key-value pairs to indentify an object by.
    """
    indexes = type_registry.get_index_entries(obj)
    index_filter = dict((key, value) for _, key, value in indexes)
    return index_filter


class Manager(object):
    """Manage the interface to graph-based queryable object store.

    The any object can be saved as long as its type is registered.
    This includes instances of Entity, PersistableType
    and subclasses of either.

    InstanceOf and IsA relationships are automatically generated
    when persisting an object.
    """
    _type_registry_cache = None

    def __init__(self, connection_uri, skip_type_loading=False):
        """ Initializes a Manager object.

        Args:
            connection_uri: A URI used to connect to the graph database.
        """
        self._conn = get_connection(connection_uri)
        self.type_system = TypeSystem(id='TypeSystem')
        self.type_registry = TypeRegistry()
        idx_name = get_index_name(TypeSystem)
        self._conn.get_or_create_index(neo4j.Node, idx_name)
        self.save(self.type_system)
        if not skip_type_loading:
            self.reload_types()

    def _execute(self, query, **params):
        """ Runs a cypher query returning only raw rows of data.

        Args:
            query: A parameterized cypher query.
            params: The parameters used by the query.

        Returns:
            A generator with the raw rows returned by the connection.
        """
        log.debug('running query:\n%s', query.format(**params))

        rows, _ = cypher.execute(self._conn, query, params)
        for row in rows:
            yield row

    def _convert_value(self, value):
        """ Converts a py2neo primitive(Node, Relationship, basic object)
        to an equvalent python object.
        Any value which cannot be converted, will be returned as is.

        Args:
            value: The value to convert.

        Returns:
            The converted value.
        """
        if isinstance(value, (neo4j.Node, neo4j.Relationship)):
            properties = value.get_properties()
            obj = self.type_registry.dict_to_object(properties)

            if isinstance(value, neo4j.Relationship):
                obj.start = self._convert_value(value.start_node)
                obj.end = self._convert_value(value.end_node)
            else:
                set_store_for_object(obj, self)
            return obj
        return value

    def _convert_row(self, row):
        for value in row:
            if isinstance(value, list):
                yield [self._convert_value(v) for v in value]
            else:
                yield self._convert_value(value)

    def _index_object(self, obj, node_or_rel):

        indexes = self.type_registry.get_index_entries(obj)
        for index_name, key, value in indexes:
            if isinstance(obj, Relationship):
                index_type = neo4j.Relationship
            else:
                index_type = neo4j.Node

            log.debug(
                'indexing %s for %s using index %s',
                obj, node_or_rel, index_name)

            index = self._conn.get_or_create_index(index_type, index_name)
            index.add(key, value, node_or_rel)

        if not isinstance(obj, Relationship):
            set_store_for_object(obj, self)

    def _type_system_version(self):
        query = join_lines(
            'START',
            get_start_clause(self.type_system, 'ts', self.type_registry),
            'RETURN COALESCE(ts.version?, "noversion")'
        )

        rows = self._execute(query)
        (version,) = next(rows)
        return version

    def invalidate_type_system(self):
        query = join_lines(
            'START',
            get_start_clause(self.type_system, 'ts', self.type_registry),
            'SET ts.version = {new_version}',
            'RETURN ts.version'
        )

        new_version = uuid.uuid4().hex
        rows = self._execute(query, new_version=new_version)
        (version,) = next(rows)
        return version

    def reload_types(self):
        """Reload the type registry for this instance from the graph
        database.
        """
        current_version = self._type_system_version()
        if Manager._type_registry_cache:
            cached_registry, version = Manager._type_registry_cache
            if current_version == version:
                log.debug(
                    'using cached type registry, version: %s', current_version)
                self.type_registry = cached_registry.clone()
                return

        self.type_registry = TypeRegistry()
        registry = self.type_registry

        for type_id, bases, attrs in self.get_type_hierarchy():
            try:
                cls = registry.get_class_by_id(type_id)

                if not registry.is_dynamic_type(cls):
                    cls = None
            except UnknownType:
                cls = None

            if cls is None:
                bases = tuple(registry.get_class_by_id(base) for base in bases)
                registry.create_type(str(type_id), bases, attrs)

        Manager._type_registry_cache = (
            self.type_registry.clone(),
            current_version
        )

    def _get_changes(self, persistable):
        changes = {}
        existing = None
        obj_type = type(persistable)

        registry = self.type_registry

        if isinstance(persistable, PersistableType):
            # this is a class, we need to get it and it's attrs
            idx_name = get_index_name(PersistableType)
            self._conn.get_or_create_index(neo4j.Node, idx_name)

            type_id = get_type_id(persistable)
            query_args = {
                'type_id': type_id
            }

            query = join_lines(
                'START cls=node:%s(id={type_id})' % idx_name,
                'MATCH attr -[:DECLAREDON*0..]-> cls',
                'RETURN cls, collect(attr.name?)'
            )

            # don't use self.query since we don't want to convert the cls dict
            rows = self._execute(query, **query_args)
            existing_cls_attrs, attrs = next(rows, (None, None))

            if existing_cls_attrs is None:
                # have not found the cls
                return None, {}

            existing_cls_attrs = existing_cls_attrs.get_properties()
            new_cls_attrs = registry.object_to_dict(persistable)

            # If any existing keys in "new" are missing in "old", add `None`s.
            # Unlike instance attributes, we just need to remove the properties
            # from the node, which we can achieve by setting the values to None
            for key in set(existing_cls_attrs) - set(new_cls_attrs):
                new_cls_attrs[key] = None
            changes = get_changes(old=existing_cls_attrs, new=new_cls_attrs)

            attrs = set(attrs)

            modified_attrs = {}

            descr = registry.get_descriptor(persistable)
            for name, attr in descr.declared_attributes.items():
                if name not in attrs:
                    modified_attrs[name] = attr

            del_attrs = set(attrs)

            for name in Descriptor(persistable).attributes.keys():
                del_attrs.discard(name)

            for name in del_attrs:
                modified_attrs[name] = None

            if modified_attrs:
                changes['attributes'] = modified_attrs

            # we want to return the existing class
            existing = registry.get_descriptor_by_id(type_id).cls
        else:
            existing = self.get(obj_type, **get_attr_filter(persistable,
                                                            registry))
            if existing is not None:
                existing_props = registry.object_to_dict(existing)
                props = registry.object_to_dict(persistable)

                if isinstance(persistable, Relationship):
                    # if the relationship has endoints, also consider
                    # whether those have changed
                    for rel_attr in ['start', 'end']:
                        new = getattr(persistable, rel_attr, None)
                        if new is None:
                            continue
                        ex_rel_attr = getattr(existing, rel_attr)
                        ex_rel_identifier = get_attr_filter(ex_rel_attr,
                                                            registry)
                        if new != ex_rel_identifier:
                            props[rel_attr] = new

                if existing_props == props:
                    return existing, {}

                changes = get_changes(old=existing_props, new=props)

        return existing, changes

    def _update_types(self, cls):
        query, objects, query_args = get_create_types_query(
            cls, self.type_system, self.type_registry)

        nodes_or_rels = next(self._execute(query, **query_args))

        for obj in objects:
            if is_indexable(obj):
                index_name = get_index_name(obj)
                self._conn.get_or_create_index(neo4j.Node, index_name)

        for obj, node_or_rel in zip(objects, nodes_or_rels):
            self._index_object(obj, node_or_rel)

        # we can't tell whether the CREATE UNIQUE from get_create_types_query
        # will have any effect, so we must invalidate.
        self.invalidate_type_system()
        return cls

    def _update(self, persistable, existing, changes):

        registry = self.type_registry

        for _, index_attr, _ in registry.get_index_entries(existing):
            if index_attr in changes:
                raise NotImplementedError(
                    "We currently don't support changing unique attributes")

        set_clauses = ', '.join([
            'n.%s={%s}' % (key, key) for key, value in changes.items()
            if not isinstance(value, dict)
        ])

        if set_clauses:
            set_clauses = 'SET %s' % set_clauses
        else:
            set_clauses = ''

        if isinstance(persistable, type):

            query_args = {'type_id': get_type_id(persistable)}
            class_attr_changes = {k: v for k, v in changes.items()
                                  if k != 'attributes'}
            query_args.update(class_attr_changes)

            where = []

            descr = registry.get_descriptor(persistable)
            for attr_name in descr.declared_attributes.keys():
                where.append('attr.name = {attr_%s}' % attr_name)
                query_args['attr_%s' % attr_name] = attr_name

            if where:
                where = ' OR '.join(where)
                where = 'WHERE not(%s)' % where
            else:
                where = ''

            index_name = get_index_name(PersistableType)

            query = join_lines(
                'START n=node:%s(id={type_id})' % index_name,
                set_clauses,
                'MATCH attr -[r:DECLAREDON]-> n',
                where,
                'DELETE attr, r',
                'RETURN n',
            )
            self._update_types(persistable)
        else:
            start_clause = get_start_clause(existing, 'n', registry)
            query = None

            if isinstance(persistable, Relationship):
                old_start = existing.start
                old_end = existing.end

                new_start = changes.pop('start', old_start)
                new_end = changes.pop('end', old_end)

                if old_start != new_start or old_end != new_end:
                    start_clause = '%s, %s, %s, %s, %s' % (
                        start_clause,
                        get_start_clause(old_start, 'old_start', registry),
                        get_start_clause(old_end, 'old_end', registry),
                        get_start_clause(new_start, 'new_start', registry),
                        get_start_clause(new_end, 'new_end', registry)
                    )

                    rel_props = registry.object_to_dict(persistable)

                    query = join_lines(
                        'START %s' % start_clause,
                        'DELETE n',
                        'CREATE new_start -[r:%s {rel_props}]-> new_end' % (
                            rel_props['__type__'].upper()
                        ),
                        'RETURN r'
                    )
                    query_args = {'rel_props': rel_props}

            if query is None:
                query = join_lines(
                    'START %s' % start_clause,
                    set_clauses,
                    'RETURN n'
                )
                query_args = changes

        try:
            (result,) = next(self._execute(query, **query_args))
        except StopIteration:
            # this can happen, if no attributes where changed on a type
            result = persistable

        if isinstance(persistable, Relationship):
            self._index_object(persistable, result)
        return result

    def _add(self, obj):
        """ Adds an object to the data store.

        It will automatically generate the type relationships
        for the the object as required and store the object itself.
        """

        query_args = {}

        if isinstance(obj, PersistableType):
            # object is a type; create the type and its hierarchy
            return self._update_types(obj)

        elif obj is self.type_system:
            query = 'CREATE (n {props}) RETURN n'

        elif isinstance(obj, Relationship):
            # object is a relationship
            obj_type = type(obj)

            if obj_type in (IsA, DeclaredOn):
                self.invalidate_type_system()
            query = get_create_relationship_query(obj, self.type_registry)

        else:
            # object is an instance; create its type, its hierarchy and then
            # create the instance
            obj_type = type(obj)
            self._update_types(obj_type)

            idx_name = get_index_name(PersistableType)
            query = (
                'START cls=node:%s(id={type_id}) '
                'CREATE (n {props}) -[:INSTANCEOF {rel_props}]-> cls '
                'RETURN n'
            ) % idx_name

            query_args = {
                'type_id': get_type_id(obj_type),
                'rel_props': self.type_registry.object_to_dict(
                    InstanceOf(None, None), for_db=True),
            }

        query_args['props'] = self.type_registry.object_to_dict(
            obj, for_db=True)

        (node_or_rel,) = next(self._execute(query, **query_args))
        self._index_object(obj, node_or_rel)

        return obj

    def get_type_hierarchy(self, start_type_id=None):
        """ Returns the entire type hierarchy defined in the database
        if start_type_id is None, else returns from that type.

        Returns: A generator yielding tuples of the form
        ``(type_id, bases, attrs)`` where
            - ``type_id`` identifies the type
            - ``bases`` lists the type_ids of the type's bases
            - ``attrs`` lists the attributes defined on the type
        """

        if start_type_id:
            match = 'p=(ts -[:DEFINES]-> () <-[:ISA*]- opt <-[:ISA*0..]- tpe)'
            where = 'WHERE opt.id = {start_id}'
            query_args = {'start_id': start_type_id}
        else:
            match = 'p=(ts -[:DEFINES]-> () <-[:ISA*0..]- tpe)'
            where = ''
            query_args = {}

        query = join_lines(
            'START %s' % get_start_clause(self.type_system, 'ts',
                                          self.type_registry),
            'MATCH',
            match,
            where,
            ''' WITH tpe, max(length(p)) AS level
            MATCH
                tpe <-[?:DECLAREDON*]- attr,
                tpe -[isa?:ISA]-> base

            WITH tpe.id AS type_id, level, tpe AS class_attrs,
                filter(
                    idx_base in collect(DISTINCT [isa.base_index, base.id]):
                        not(LAST(idx_base) is NULL)
                ) AS bases,

                collect(DISTINCT attr) AS attrs

            ORDER BY level
            RETURN type_id, bases, class_attrs, attrs
            ''')

        # we can't use self.query since we don't want to convert the
        # class_attrs dict
        params = dict_to_db_values_dict(query_args)

        print query.format(**params)

        for row in self._execute(query, **params):
            type_id, bases, class_attrs, instance_attrs = row

            # the bases are sorted using their index on the IsA relationship
            bases = tuple(base for (_, base) in sorted(bases))
            class_attrs = class_attrs.get_properties()
            for internal_attr in INTERNAL_CLASS_ATTRS:
                class_attrs.pop(internal_attr)
            instance_attrs = [self._convert_value(v) for v in instance_attrs]
            instance_attrs = {attr.name: attr for attr in instance_attrs}

            attrs = class_attrs
            attrs.update(instance_attrs)

            yield (type_id, bases, attrs)

    def serialize(self, obj):
        """ Serialize ``obj`` to a dictionary.

        Args:
            obj: An object to serialize

        Returns:
            A dictionary describing the object
        """
        return self.type_registry.object_to_dict(obj)

    def deserialize(self, object_dict):
        """ Deserialize ``object_dict`` to an object.

        Args:
            object_dict: A serialized object dictionary

        Returns:
            An object deserialized using the type registry
        """
        return self.type_registry.dict_to_object(object_dict)

    def create_type(self, name, bases, attrs):
        """ Creates a new class given the name, bases and attrs given.
        """
        return self.type_registry.create_type(name, bases, attrs)

    def update_type(self, tpe, bases):
        """ Change the bases of the given ``tpe``
        """
        if not isinstance(tpe, PersistableType):
            raise UnsupportedTypeError("Object is not a PersistableType")

        if not self.type_registry.is_dynamic_type(tpe):
            raise CannotUpdateType("Type '{}' is defined in code and cannot"
                                   "be updated.".format(get_type_id(tpe)))

        descriptor = self.type_registry.get_descriptor(tpe)
        existing_attrs = dict_difference(descriptor.attributes,
                                         descriptor.declared_attributes)
        base_attrs = {}
        for base in bases:
            desc = self.type_registry.get_descriptor(base)
            base_attrs.update(desc.attributes)
        base_attrs = dict_difference(base_attrs,
                                     descriptor.declared_attributes)

        if existing_attrs != base_attrs:
            raise CannotUpdateType("Inherited attributes are not identical")

        start_clauses = [get_start_clause(tpe, 'type', self.type_registry)]
        create_clauses = []
        query_args = {}

        for index, base in enumerate(bases):
            name = 'base_{}'.format(index)
            start = get_start_clause(base, name, self.type_registry)
            create = "type -[:ISA {%s_props}]-> %s" % (name, name)

            query_args["{}_props".format(name)] = {'base_index': index}
            start_clauses.append(start)
            create_clauses.append(create)

        query = join_lines(
            "START",
            (start_clauses, ','),
            "MATCH type -[r:ISA]-> ()",
            "DELETE r",
            "CREATE",
            (create_clauses, ','),
            "RETURN type")

        try:
            next(self._execute(query, **query_args))
            self.invalidate_type_system()
        except StopIteration:
            raise CannotUpdateType("Type or bases not found in the database.")

        self.reload_types()

    def save(self, persistable):
        """ Stores the given ``persistable`` in the graph database.
        If a matching object (by unique keys) already exists, it will
        update it with the modified attributes.
        """
        if not isinstance(persistable, Persistable):
            raise TypeError('cannot persist %s' % persistable)

        existing, changes = self._get_changes(persistable)

        if existing is None:
            self._add(persistable)
            return persistable
        elif not changes:
            return persistable
        else:
            return self._update(persistable, existing, changes)

    def save_collected_classes(self, collection):
        classes = collection.values()

        for cls in classes:
            self.type_registry.register(cls, dynamic=True)

        for cls in classes:
            self.save(cls)

    def get(self, cls, **attr_filter):
        attr_filter = dict_to_db_values_dict(attr_filter)

        if not attr_filter:
            return None

        query_args = {}

        indexes = attr_filter.items()

        if issubclass(cls, (Relationship, PersistableType)):
            idx_name = get_index_name(cls)
            idx_key, idx_value = indexes[0]

            if issubclass(cls, Relationship):
                self._conn.get_or_create_index(neo4j.Relationship, idx_name)
                start_func = 'relationship'
            else:
                self._conn.get_or_create_index(neo4j.Node, idx_name)
                start_func = 'node'

            query = 'START nr = %s:%s(%s={idx_value}) RETURN nr' % (
                start_func, idx_name, idx_key)

            query_args['idx_value'] = idx_value

        elif cls is TypeSystem:
            idx_name = get_index_name(TypeSystem)
            query = join_lines(
                'START ts=node:%s(id={idx_value})' % idx_name,
                'RETURN ts'
            )
            query_args['idx_value'] = self.type_system.id
        else:
            idx_where = []
            for key, value in indexes:
                idx_where.append('n.%s! = {%s}' % (key, key))
                query_args[key] = value
            idx_where = ' or '.join(idx_where)

            idx_name = get_index_name(TypeSystem)
            query = join_lines(
                'START root=node:%s(id={idx_value})' % idx_name,
                'MATCH ',
                '    n -[:INSTANCEOF]-> ()',
                '    -[:ISA*0..]-> tpe -[:ISA*0..]-> () <-[:DEFINES]- root',
                'WHERE %s' % idx_where,
                '   AND tpe.id = {tpe_id}',
                'RETURN n',
            )

            query_args['idx_value'] = self.type_system.id

            type_id = get_type_id(cls)
            query_args['tpe_id'] = type_id

        found = [node for (node,) in self._execute(query, **query_args)]

        if not found:
            return None

        # all the nodes returned should be the same
        first = found[0]
        for node in found:
            if node.id != first.id:
                raise UniqueConstraintError((
                    "Multiple nodes ({}) found for unique lookup for "
                    "{}").format(found, cls))

        obj = self._convert_value(first)
        return obj

    def get_related_objects(self, rel_cls, ref_cls, obj):

        if ref_cls is Outgoing:
            rel_query = 'n -[relation:{}]-> related'
        elif ref_cls is Incoming:
            rel_query = 'n <-[relation:{}]- related'

        # TODO: should get the rel name from descriptor?
        rel_query = rel_query.format(rel_cls.__name__.upper())

        query = join_lines(
            'START {idx_lookup} MATCH {rel_query}',
            'RETURN related, relation'
        )

        query = query.format(
            idx_lookup=get_start_clause(obj, 'n', self.type_registry),
            rel_query=rel_query
        )

        return self.query(query)

    def delete(self, obj):
        """ Deletes an object from the store.

        Args:
            obj: The object to delete.

        Returns:
            A tuple: with (number of nodes removed, number of rels removed)
        """
        if isinstance(obj, Relationship):
<<<<<<< HEAD
            query = join_lines(
                'START {}, {}',
                'MATCH n1 -[rel]-> n2',
                'DELETE rel',
                'RETURN 0, count(rel)'
            ).format(
                get_start_clause(obj.start, 'n1', self.type_registry),
                get_start_clause(obj.end, 'n2', self.type_registry),
            )
            rel_type = type(obj)
            if rel_type in (IsA, DeclaredOn):
                self.invalidate_type_system()
=======
            if is_indexable(type(obj)):
                query = join_lines(
                    'START',
                    get_start_clause(obj, 'rel', self.type_registry),
                    'DELETE rel',
                    'RETURN 0, count(rel)'
                )
            else:
                query = join_lines(
                    'START {}, {}',
                    'MATCH n1 -[rel]-> n2',
                    'DELETE rel',
                    'RETURN 0, count(rel)'
                ).format(
                    get_start_clause(obj.start, 'n1', self.type_registry),
                    get_start_clause(obj.end, 'n2', self.type_registry),
                )
>>>>>>> de7f891c
        elif isinstance(obj, PersistableType):
            query = join_lines(
                'START {}',
                'MATCH attr -[:DECLAREDON]-> obj',
                'DELETE attr',
                'MATCH obj -[rel]- ()',
                'DELETE obj, rel',
                'RETURN count(obj), count(rel)'
            ).format(
                get_start_clause(obj, 'obj', self.type_registry)
            )
            self.invalidate_type_system()
        else:
            query = join_lines(
                'START {}',
                'MATCH obj -[rel]- ()',
                'DELETE obj, rel',
                'RETURN count(obj), count(rel)'
            ).format(
                get_start_clause(obj, 'obj', self.type_registry)
            )

        # TODO: delete node/rel from indexes
        res = next(self._execute(query))
        return res

    def query(self, query, **params):
        """ Queries the store given a parameterized cypher query.

        Args:
            query: A parameterized cypher query.
            params: query: A parameterized cypher query.

        Returns:
            A generator with tuples containing stored objects or values.

        WARNING: If you use this method to modify the type hierarchy,
        ensure to call ``manager.invalidate_type_hierarchy()`` afterwards.
        Otherwise managers will continue to use cached versions.
        """
        params = dict_to_db_values_dict(params)
        result = self._execute(query, **params)

        for row in result:
            yield tuple(self._convert_row(row))

    def destroy(self):
        """ Removes all nodes, relationships and indexes in the store. This
            object will no longer be usable after calling this method.
            Construct a new Manager to re-initialise the database for kaiso.

            WARNING: This will destroy everything in your Neo4j database.

        """
        self._conn.clear()
        for index_name in self._conn.get_indexes(neo4j.Node).keys():
            self._conn.delete_index(neo4j.Node, index_name)
        for index_name in self._conn.get_indexes(neo4j.Relationship).keys():
            self._conn.delete_index(neo4j.Relationship, index_name)<|MERGE_RESOLUTION|>--- conflicted
+++ resolved
@@ -734,20 +734,6 @@
             A tuple: with (number of nodes removed, number of rels removed)
         """
         if isinstance(obj, Relationship):
-<<<<<<< HEAD
-            query = join_lines(
-                'START {}, {}',
-                'MATCH n1 -[rel]-> n2',
-                'DELETE rel',
-                'RETURN 0, count(rel)'
-            ).format(
-                get_start_clause(obj.start, 'n1', self.type_registry),
-                get_start_clause(obj.end, 'n2', self.type_registry),
-            )
-            rel_type = type(obj)
-            if rel_type in (IsA, DeclaredOn):
-                self.invalidate_type_system()
-=======
             if is_indexable(type(obj)):
                 query = join_lines(
                     'START',
@@ -765,7 +751,10 @@
                     get_start_clause(obj.start, 'n1', self.type_registry),
                     get_start_clause(obj.end, 'n2', self.type_registry),
                 )
->>>>>>> de7f891c
+            rel_type = type(obj)
+            if rel_type in (IsA, DeclaredOn):
+                self.invalidate_type_system()
+
         elif isinstance(obj, PersistableType):
             query = join_lines(
                 'START {}',
