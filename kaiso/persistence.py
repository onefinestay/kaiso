from logging import getLogger
import uuid

from py2neo import cypher, neo4j

from kaiso.attributes import Outgoing, Incoming, String
from kaiso.connection import get_connection
from kaiso.exceptions import (
    UniqueConstraintError, UnknownType, CannotUpdateType, UnsupportedTypeError,
    TypeNotPersistedError, NoResultFound)
from kaiso.queries import (
    get_create_types_query, get_create_relationship_query, get_start_clause,
    join_lines)
from kaiso.references import set_store_for_object
from kaiso.relationships import InstanceOf, IsA, DeclaredOn
from kaiso.serialize import (
    dict_to_db_values_dict, get_changes, object_to_db_value)
from kaiso.types import (
    INTERNAL_CLASS_ATTRS, Descriptor, Persistable, PersistableType,
    Relationship, TypeRegistry, AttributedBase, get_declaring_class,
    get_index_name, get_type_id, is_indexable)
from kaiso.utils import dict_difference


# Note: some Cypher queries contain dummy names for unused nodes, e.g. (dummy1)
# instead of (). This is an attempted workaround for an intermittent Cypher
# bug (https://github.com/neo4j/neo4j/issues/1040) and may be removed when
# used against later versions of Neo4j.


log = getLogger(__name__)


class TypeSystem(AttributedBase):
    """ ``TypeSystem`` is a node that represents the root
    of the type hierarchy.

    Inside the database, the current version of the hierarchy is
    tracked using a ``version`` attribute on the TypeSystem node.
    """
    id = String(unique=True)


def get_attr_filter(obj, type_registry):
    """ Generates a dictionary, that will identify the given ``obj``
    based on it's unique attributes.

    Args:
        obj: An object to look up by index

    Returns:
        A dictionary of key-value pairs to indentify an object by.
    """
    indexes = type_registry.get_index_entries(obj)
    index_filter = dict((key, value) for _, key, value in indexes)
    return index_filter


class Manager(object):
    """Manage the interface to graph-based queryable object store.

    The any object can be saved as long as its type is registered.
    This includes instances of Entity, PersistableType
    and subclasses of either.

    InstanceOf and IsA relationships are automatically generated
    when persisting an object.
    """
    _type_registry_cache = None

    def __init__(self, connection_uri, skip_type_loading=False):
        """ Initializes a Manager object.

        Args:
            connection_uri: A URI used to connect to the graph database.
        """
        self._conn = get_connection(connection_uri)
        self.type_system = TypeSystem(id='TypeSystem')
        self.type_registry = TypeRegistry()
        idx_name = get_index_name(TypeSystem)
        self._conn.get_or_create_index(neo4j.Node, idx_name)
        self.save(self.type_system)
        if not skip_type_loading:
            self.reload_types()

    def _execute(self, query, **params):
        """ Runs a cypher query returning only raw rows of data.

        Args:
            query: A parameterized cypher query.
            params: The parameters used by the query.

        Returns:
            A generator with the raw rows returned by the connection.
        """
        # 2.0 compatibility as we transition
        query = "CYPHER 2.0 {}".format(query)

        log.debug('running query:\n%s', query.format(**params))

        rows, _ = cypher.execute(self._conn, query, params)

        return (row for row in rows)

    def _convert_value(self, value):
        """ Converts a py2neo primitive(Node, Relationship, basic object)
        to an equvalent python object.
        Any value which cannot be converted, will be returned as is.

        Args:
            value: The value to convert.

        Returns:
            The converted value.
        """

        if isinstance(value, (neo4j.Node, neo4j.Relationship)):
            properties = value._properties

            obj = self.type_registry.dict_to_object(properties)

            if isinstance(value, neo4j.Relationship):
                # prefetching start and end-nodes as they don't have
                # their properties loaded yet
                value.start_node.get_properties()
                value.end_node.get_properties()

                obj.start = self._convert_value(value.start_node)
                obj.end = self._convert_value(value.end_node)
            else:
                set_store_for_object(obj, self)
            return obj
        return value

    def _convert_row(self, row):
        for value in row:
            if isinstance(value, list):
                yield [self._convert_value(v) for v in value]
            else:
                yield self._convert_value(value)

    def _index_object(self, obj, node_or_rel):

        indexes = self.type_registry.get_index_entries(obj)
        for index_name, key, value in indexes:
            if isinstance(obj, Relationship):
                index_type = neo4j.Relationship
            else:
                index_type = neo4j.Node

            log.debug(
                'indexing %s for %s using index %s',
                obj, node_or_rel, index_name)

            index = self._conn.get_or_create_index(index_type, index_name)
            index.add(key, value, node_or_rel)

        if not isinstance(obj, Relationship):
            set_store_for_object(obj, self)

    def _type_system_version(self):
        query = join_lines(
            'START',
            get_start_clause(self.type_system, 'ts', self.type_registry),
            'RETURN ts.version'
        )

        rows = self._execute(query)
        (version,) = next(rows)
        return version

    def invalidate_type_system(self):
        query = join_lines(
            'START',
            get_start_clause(self.type_system, 'ts', self.type_registry),
            'SET ts.version = {new_version}'
        )

        new_version = uuid.uuid4().hex
        next(self._execute(query, new_version=new_version), None)

    def reload_types(self):
        """Reload the type registry for this instance from the graph
        database.
        """
        current_version = self._type_system_version()
        if Manager._type_registry_cache:
            cached_registry, version = Manager._type_registry_cache
            if current_version == version:
                log.debug(
                    'using cached type registry, version: %s', current_version)
                self.type_registry = cached_registry.clone()
                return

        self.type_registry = TypeRegistry()
        registry = self.type_registry

        for type_id, bases, attrs in self.get_type_hierarchy():
            try:
                cls = registry.get_class_by_id(type_id)

                # static types also get loaded into dynamic registry
                # to allow them to be augmented
                if registry.is_static_type(cls):
                    cls = None
            except UnknownType:
                cls = None

            if cls is None:
                bases = tuple(registry.get_class_by_id(base) for base in bases)
                registry.create_type(str(type_id), bases, attrs)

            registry._types_in_db.add(type_id)

        Manager._type_registry_cache = (
            self.type_registry.clone(),
            current_version
        )

    def _get_changes(self, persistable):
        changes = {}
        existing = None
        obj_type = type(persistable)

        registry = self.type_registry

        if isinstance(persistable, PersistableType):
            # this is a class, we need to get it and it's attrs
            idx_name = get_index_name(PersistableType)
            self._conn.get_or_create_index(neo4j.Node, idx_name)

            type_id = get_type_id(persistable)
            query_args = {
                'type_id': type_id
            }

            query = join_lines(
                'START cls=node:%s(id={type_id})' % idx_name,
                'MATCH attr -[:DECLAREDON*0..]-> cls',
                'RETURN cls, collect(attr.name)'
            )

            # don't use self.query since we don't want to convert the py2neo
            # node into an object
            rows = self._execute(query, **query_args)
            cls_node, attrs = next(rows, (None, None))

            if cls_node is None:
                # have not found the cls
                return None, {}

            existing_cls_attrs = cls_node._properties

            # Make sure we get a clean view of current data.
            registry.refresh_type(persistable)

            new_cls_attrs = registry.object_to_dict(persistable)

            # If any existing keys in "new" are missing in "old", add `None`s.
            # Unlike instance attributes, we just need to remove the properties
            # from the node, which we can achieve by setting the values to None
            for key in set(existing_cls_attrs) - set(new_cls_attrs):
                new_cls_attrs[key] = None
            changes = get_changes(old=existing_cls_attrs, new=new_cls_attrs)

            attrs = set(attrs)

            modified_attrs = {}

            descr = registry.get_descriptor(persistable)
            for name, attr in descr.declared_attributes.items():
                if name not in attrs:
                    modified_attrs[name] = attr

            del_attrs = set(attrs)

            for name in Descriptor(persistable).attributes.keys():
                del_attrs.discard(name)

            for name in del_attrs:
                modified_attrs[name] = None

            if modified_attrs:
                changes['attributes'] = modified_attrs

            # we want to return the existing class
            existing = registry.get_descriptor_by_id(type_id).cls
        else:
            existing = self.get(obj_type, **get_attr_filter(persistable,
                                                            registry))
            if existing is not None:
                existing_props = registry.object_to_dict(existing)
                props = registry.object_to_dict(persistable)

                if existing_props == props:
                    return existing, {}

                changes = get_changes(old=existing_props, new=props)

        return existing, changes

    def _update_types(self, cls):
        query, objects, query_args = get_create_types_query(
            cls, self.type_system, self.type_registry)

        nodes_or_rels = next(self._execute(query, **query_args))

        for obj in objects:
            type_id = get_type_id(obj)
            self.type_registry._types_in_db.add(type_id)
            indexes = self.type_registry.get_indexes_for_type(obj)
            for index_name, _, _ in indexes:
                self._conn.get_or_create_index(neo4j.Node, index_name)

        for obj, node_or_rel in zip(objects, nodes_or_rels):
            self._index_object(obj, node_or_rel)

        # we can't tell whether the CREATE UNIQUE from get_create_types_query
        # will have any effect, so we must invalidate.
        self.invalidate_type_system()
        return cls

    def _update(self, persistable, existing, changes):

        registry = self.type_registry

        for _, index_attr, _ in registry.get_index_entries(existing):
            if index_attr in changes:
                raise NotImplementedError(
                    "We currently don't support changing unique attributes")

        set_clauses = ', '.join([
            'n.%s={%s}' % (key, key) for key, value in changes.items()
            if not isinstance(value, dict)
        ])

        if set_clauses:
            set_clauses = 'SET %s' % set_clauses
        else:
            set_clauses = ''

        if isinstance(persistable, type):

            query_args = {'type_id': get_type_id(persistable)}
            class_attr_changes = {k: v for k, v in changes.items()
                                  if k != 'attributes'}
            query_args.update(class_attr_changes)

            where = []

            descr = registry.get_descriptor(persistable)
            for attr_name in descr.declared_attributes.keys():
                where.append('attr.name = {attr_%s}' % attr_name)
                query_args['attr_%s' % attr_name] = attr_name

            if where:
                where = ' OR '.join(where)
                where = 'WHERE not(%s)' % where
            else:
                where = ''

            index_name = get_index_name(PersistableType)

            query = join_lines(
                'START n=node:%s(id={type_id})' % index_name,
                set_clauses,
                'WITH n',
                'MATCH attr -[r:DECLAREDON]-> n',
                where,
                'DELETE attr, r',
                'RETURN n',
            )
            self._update_types(persistable)
        else:
            start_clause = get_start_clause(existing, 'n', registry)
            query = None

            if isinstance(persistable, Relationship):
                start_clauses = [start_clause]

                # if start or end have been set, we will do an index lookup
                # to reference them when "updating" the relationship to
                # point to them, if they are not set we look up the original
                # ones using a MATCH clause and "update" the relationship.
                new_start = getattr(persistable, 'start', None)
                new_end = getattr(persistable, 'end', None)

                if new_start is not None:
                    start_clauses.append(
                        get_start_clause(new_start, 'start_node', registry)
                    )
                    match_start_node = '(dummy1)'  # See note at top of page
                else:
                    match_start_node = 'start_node'

                if new_end is not None:
                    start_clauses.append(
                        get_start_clause(new_end, 'end_node', registry)
                    )
                    match_end_node = '(dummy2)'  # See note at top of page
                else:
                    match_end_node = 'end_node'

                start_clause = ', '.join(start_clauses)
                rel_props = registry.object_to_dict(persistable, for_db=True)

                query = join_lines(
                    'START %s' % start_clause,
                    'MATCH %s -[n]-> %s' % (match_start_node, match_end_node),
                    'DELETE n',
                    'CREATE start_node -[r:%s {rel_props}]-> end_node' % (
                        rel_props['__type__'].upper()
                    ),
                    'RETURN r'
                )
                query_args = {'rel_props': rel_props}

            if query is None:
                query = join_lines(
                    'START %s' % start_clause,
                    set_clauses,
                    'RETURN n'
                )
                query_args = changes

        try:
            (result,) = next(self._execute(query, **query_args))
        except StopIteration:
            # this can happen, if no attributes where changed on a type
            result = persistable

        if isinstance(persistable, Relationship):
            self._index_object(persistable, result)
        return result

    def _add(self, obj):
        """ Adds an object to the data store.

        It will automatically generate the type relationships
        for the the object as required and store the object itself.
        """

        query_args = {}
        invalidates_types = False

        if isinstance(obj, PersistableType):
            # object is a type; create the type and its hierarchy
            return self._update_types(obj)

        elif obj is self.type_system:
            query = 'CREATE (n {props}) RETURN n'

        elif isinstance(obj, Relationship):
            # object is a relationship
            obj_type = type(obj)

            if obj_type in (IsA, DeclaredOn):
                invalidates_types = True
            query = get_create_relationship_query(obj, self.type_registry)

        else:
            # object is an instance
            obj_type = type(obj)
            type_id = get_type_id(obj_type)
            if type_id not in self.type_registry._types_in_db:
                raise TypeNotPersistedError(type_id)

            idx_name = get_index_name(PersistableType)
            query = (
                'START cls=node:%s(id={type_id}) '
                'CREATE (n {props}) -[:INSTANCEOF {rel_props}]-> cls '
                'RETURN n'
            ) % idx_name

            query_args = {
                'type_id': get_type_id(obj_type),
                'rel_props': self.type_registry.object_to_dict(
                    InstanceOf(None, None), for_db=True),
            }

        query_args['props'] = self.type_registry.object_to_dict(
            obj, for_db=True)

        (node_or_rel,) = next(self._execute(query, **query_args))
        if invalidates_types:
            self.invalidate_type_system()
        self._index_object(obj, node_or_rel)

        return obj

    def get_type_hierarchy(self, start_type_id=None):
        """ Returns the entire type hierarchy defined in the database
        if start_type_id is None, else returns from that type.

        Returns: A generator yielding tuples of the form
        ``(type_id, bases, attrs)`` where
            - ``type_id`` identifies the type
            - ``bases`` lists the type_ids of the type's bases
            - ``attrs`` lists the attributes defined on the type
        """

        if start_type_id:
            # See note at top of page
            match = ('p=(ts -[:DEFINES]-> (dummy1) <-[:ISA*]- opt '
                     '<-[:ISA*0..]- tpe)')
            where = 'WHERE opt.id = {start_id}'
            query_args = {'start_id': start_type_id}
        else:
            # See note at top of page
            match = 'p=(ts -[:DEFINES]-> (dummy1) <-[:ISA*0..]- tpe)'
            where = ''
            query_args = {}

        query = join_lines(
            'START %s' % get_start_clause(self.type_system, 'ts',
                                          self.type_registry),
            'MATCH',
            match,
            where,
            ''' WITH tpe, max(length(p)) AS level
            OPTIONAL MATCH
                tpe <-[:DECLAREDON*]- attr
            OPTIONAL MATCH
                tpe -[isa:ISA]-> base

            WITH tpe.id AS type_id, level, tpe AS class_attrs,
                filter(
                    idx_base in collect(DISTINCT [isa.base_index, base.id])
                    WHERE not(LAST(idx_base) is NULL)
                ) AS bases,

                collect(DISTINCT attr) AS attrs

            ORDER BY level
            RETURN type_id, bases, class_attrs, attrs
            ''')

        # we can't use self.query since we don't want to convert the
        # class_attrs dict
        params = dict_to_db_values_dict(query_args)

        for row in self._execute(query, **params):
            type_id, bases, class_attrs, instance_attrs = row

            # the bases are sorted using their index on the IsA relationship
            bases = tuple(base for (_, base) in sorted(bases))
            class_attrs = class_attrs._properties
            for internal_attr in INTERNAL_CLASS_ATTRS:
                class_attrs.pop(internal_attr)
            instance_attrs = [self._convert_value(v) for v in instance_attrs]
            instance_attrs = {attr.name: attr for attr in instance_attrs}

            attrs = class_attrs
            attrs.update(instance_attrs)

            yield (type_id, bases, attrs)

    def serialize(self, obj, for_db=False):
        """ Serialize ``obj`` to a dictionary.

        Args:
            obj: An object to serialize
            for_db: (Optional) bool to indicate whether we are serializing
                data for neo4j or for general transport. This flag propagates
                down all the way into ``Attribute.to_primitive`` and may be
                used by custom attributes to determine behaviour for different
                serialisation targets. E.g. if using a transport that supports
                a Decimal type, `to_primitive` can return Decimal objects if
                for_db is False, and strings otherwise (for persistance in
                the neo4j db).

        Returns:
            A dictionary describing the object
        """
        return self.type_registry.object_to_dict(obj, for_db=for_db)

    def deserialize(self, object_dict):
        """ Deserialize ``object_dict`` to an object.

        Args:
            object_dict: A serialized object dictionary

        Returns:
            An object deserialized using the type registry
        """
        return self.type_registry.dict_to_object(object_dict)

    def create_type(self, name, bases, attrs):
        """ Creates a new class given the name, bases and attrs given.
        """
        return self.type_registry.create_type(name, bases, attrs)

    def update_type(self, tpe, bases):
        """ Change the bases of the given ``tpe``
        """
        if not isinstance(tpe, PersistableType):
            raise UnsupportedTypeError("Object is not a PersistableType")

        if self.type_registry.is_static_type(tpe):
            raise CannotUpdateType("Type '{}' is defined in code and cannot"
                                   "be updated.".format(get_type_id(tpe)))

        descriptor = self.type_registry.get_descriptor(tpe)
        existing_attrs = dict_difference(descriptor.attributes,
                                         descriptor.declared_attributes)
        base_attrs = {}
        for base in bases:
            desc = self.type_registry.get_descriptor(base)
            base_attrs.update(desc.attributes)
        base_attrs = dict_difference(base_attrs,
                                     descriptor.declared_attributes)

        if existing_attrs != base_attrs:
            raise CannotUpdateType("Inherited attributes are not identical")

        start_clauses = [get_start_clause(tpe, 'type', self.type_registry)]
        create_clauses = []
        query_args = {}

        for index, base in enumerate(bases):
            name = 'base_{}'.format(index)
            start = get_start_clause(base, name, self.type_registry)
            create = "type -[:ISA {%s_props}]-> %s" % (name, name)

            query_args["{}_props".format(name)] = {'base_index': index}
            start_clauses.append(start)
            create_clauses.append(create)

        query = join_lines(
            "START",
            (start_clauses, ','),
            "MATCH type -[r:ISA]-> (dummy1)",  # See note at top of page
            "DELETE r",
            "CREATE",
            (create_clauses, ','),
            "RETURN type")

        try:
            next(self._execute(query, **query_args))
            self.invalidate_type_system()
        except StopIteration:
            raise CannotUpdateType("Type or bases not found in the database.")

        self.reload_types()

    def save(self, persistable):
        """ Stores the given ``persistable`` in the graph database.
        If a matching object (by unique keys) already exists, it will
        update it with the modified attributes.
        """
        if not isinstance(persistable, Persistable):
            raise TypeError('cannot persist %s' % persistable)

        existing, changes = self._get_changes(persistable)

        if existing is None:
            self._add(persistable)
            return persistable
        # we always want relationships to go through, even if there
        # are no changes in the properties, e.g. start or end have changed
        elif not changes and not isinstance(persistable, Relationship):
            return persistable
        else:
            return self._update(persistable, existing, changes)

    def save_collected_classes(self, collection):
        classes = collection.values()

        for cls in classes:
            self.type_registry.register(cls)

        for cls in classes:
            self.save(cls)

    def get(self, cls, **attr_filter):

        found = []

        def append_results(query, **query_args):
            rows = self._execute(query, **query_args)
            for (node_or_rel,) in rows:
                found.append(node_or_rel)

        if cls is TypeSystem:
            idx_name = get_index_name(TypeSystem)
            query = join_lines(
                'START ts=node:%s(id={idx_value})' % idx_name,
                'RETURN ts'
            )
<<<<<<< HEAD
            query_args['idx_value'] = self.type_system.id
        else:
            idx_where = []
            for key, value in indexes:
                idx_where.append('n.%s = {%s}' % (key, key))
                query_args[key] = value
            idx_where = ' or '.join(idx_where)
=======
            append_results(query, idx_value=self.type_system.id)
>>>>>>> e2b25234

        else:
            attr_filter = dict_to_db_values_dict(attr_filter)

            # Workaround that allows nodes and relationships with no
            # attrs to be saved. `save` will cause this method to be called
            # with an empty attr_filter, and when it receives None, will add
            # a new object.
            if not attr_filter:
                return None

            index_found = False
            for index, key, _ in self.type_registry.get_indexes_for_type(cls):
                # ensure this index key is in the filter (to exclude any
                # irrelevant default values set during instantiation)
                if key in attr_filter:
                    index_found = True

                    if issubclass(cls, Relationship):
                        self._conn.get_or_create_index(
                            neo4j.Relationship, index)
                        start_func = 'relationship'
                    else:
                        self._conn.get_or_create_index(neo4j.Node, index)
                        start_func = 'node'

                    query = 'START nr = %s:%s(%s={idx_val}) RETURN nr' % (
                        start_func, index, key)
                    append_results(query, idx_val=attr_filter[key])

            if not index_found:
                raise ValueError(
                    'No relevant indexes found when calling get for class: {}'
                    ' with filter {}'.format(cls, attr_filter)
                )

        if not found:
            return None

        # all the nodes returned should be the same
        first = found[0]
        for node in found:
            if node._id != first._id:
                raise UniqueConstraintError((
                    "Multiple nodes ({}) found for unique lookup for "
                    "{}").format(found, cls))

        obj = self._convert_value(first)
        return obj

    def get_by_unique_attr(self, cls, attr_name, values):
        """Bulk load entities from a list of values for a unique attribute

        Returns:
            A generator (obj1, obj2, ...) corresponding to the `values` list

        If any values are missing in the index, the corresponding obj is None
        """

        if not hasattr(cls, attr_name):
            raise ValueError("{} has no attribute {}".format(cls, attr_name))

        attr = getattr(cls, attr_name)
        if not attr.unique:
            raise ValueError("{}.{} is not unique".format(cls, attr_name))

        batch = neo4j.ReadBatch(self._conn)

        declaring_class = get_declaring_class(cls, attr_name)
        index_name = get_index_name(declaring_class)

        for value in values:
            db_value = object_to_db_value(value)
            batch.get_indexed_nodes(index_name, attr_name, db_value)

        # When upgrading to py2neo 1.6, consider changing this to batch.stream
        batch_result = batch.submit()

        def first_or_none(list_):
            return next(iter(list_), None)

        # `batch_result` is a list of either one element lists (for matches)
        # or empty lists. Unpack to flatten (and hydrate to Kaiso objects)
        result = (self._convert_value(
            first_or_none(row)) for row in batch_result)

        return result

    def change_instance_type(self, obj, type_id, updated_values=None):
        if updated_values is None:
            updated_values = {}

        type_registry = self.type_registry

        if type_id not in type_registry._types_in_db:
            raise TypeNotPersistedError(type_id)

        properties = self.serialize(obj, for_db=True)
        properties['__type__'] = type_id
        properties.update(updated_values)

        # get rid of any attributes not supported by the new type
        properties = self.serialize(self.deserialize(properties), for_db=True)

        tpe = type_registry.get_class_by_id(type_id)

        rel_props = type_registry.object_to_dict(InstanceOf(), for_db=True)

        start_clauses = (
            get_start_clause(obj, 'obj', type_registry),
            get_start_clause(tpe, 'tpe', type_registry)
        )

        # See note at top of page
        query = join_lines(
            'START',
            (start_clauses, ','),
            'MATCH (obj)-[old_rel:INSTANCEOF]->(dummy1)',
            'DELETE old_rel',
            'CREATE (obj)-[new_rel:INSTANCEOF {rel_props}]->(tpe)',
            'SET obj={properties}',
            'RETURN obj',
        )

        # use _execute; we need the raw object to add to the index
        results = self._execute(
            query, properties=properties, rel_props=rel_props)
        row = next(results, None)

        if row is None:
            raise NoResultFound(
                "{} not found in db".format(repr(obj))
            )

        (node,) = row
        new_obj = self._convert_value(node)

        # update any indexes
        old_indexes = set(type_registry.get_index_entries(obj))
        new_indexes = set(type_registry.get_index_entries(new_obj))
        indexes_to_remove = old_indexes - new_indexes
        indexes_to_add = new_indexes - old_indexes

        for index_name, key, value in indexes_to_remove:
            index = self._conn.get_index(neo4j.Node, index_name)
            index.remove(key, value)

        for index_name, key, value in indexes_to_add:
            index = self._conn.get_or_create_index(neo4j.Node, index_name)
            index.add(key, value, node)

        set_store_for_object(new_obj, self)

        return new_obj

    def get_related_objects(self, rel_cls, ref_cls, obj):

        if ref_cls is Outgoing:
            rel_query = 'n -[relation:{}]-> related'
        elif ref_cls is Incoming:
            rel_query = 'n <-[relation:{}]- related'

        # TODO: should get the rel name from descriptor?
        rel_query = rel_query.format(rel_cls.__name__.upper())

        query = join_lines(
            'START {idx_lookup} MATCH {rel_query}',
            'RETURN related, relation'
        )

        query = query.format(
            idx_lookup=get_start_clause(obj, 'n', self.type_registry),
            rel_query=rel_query
        )

        return self.query(query)

    def delete(self, obj):
        """ Deletes an object from the store.

        Args:
            obj: The object to delete.

        Returns:
            A tuple: with (number of nodes removed, number of rels removed)
        """
        invalidates_types = False

        if isinstance(obj, Relationship):
            if is_indexable(type(obj)):
                query = join_lines(
                    'START',
                    get_start_clause(obj, 'rel', self.type_registry),
                    'DELETE rel',
                    'RETURN 0, count(rel)'
                )
            else:
                query = join_lines(
                    'START {}, {}',
                    'MATCH n1 -[rel]-> n2',
                    'DELETE rel',
                    'RETURN 0, count(rel)'
                ).format(
                    get_start_clause(obj.start, 'n1', self.type_registry),
                    get_start_clause(obj.end, 'n2', self.type_registry),
                )
            rel_type = type(obj)
            if rel_type in (IsA, DeclaredOn):
                invalidates_types = True

        elif isinstance(obj, PersistableType):
            query = join_lines(
                'START {}',
                'OPTIONAL MATCH attr -[:DECLAREDON]-> obj',
                'DELETE attr',
                'WITH obj',
                'MATCH obj -[rel]- (dummy1)',  # See note at top of page
                'DELETE obj, rel',
                'RETURN count(obj), count(rel)'
            ).format(
                get_start_clause(obj, 'obj', self.type_registry)
            )
            invalidates_types = True
        else:
            query = join_lines(
                'START {}',
                'MATCH obj -[rel]- (dummy1)',  # See note at top of page
                'DELETE obj, rel',
                'RETURN count(obj), count(rel)'
            ).format(
                get_start_clause(obj, 'obj', self.type_registry)
            )

        # TODO: delete node/rel from indexes
        res = next(self._execute(query))
        if invalidates_types:
            self.invalidate_type_system()
        return res

    def query(self, query, **params):
        """ Queries the store given a parameterized cypher query.

        Args:
            query: A parameterized cypher query.
            params: query: A parameterized cypher query.

        Returns:
            A generator with tuples containing stored objects or values.

        WARNING: If you use this method to modify the type hierarchy (i.e.
        types, their declared attributes or their relationships), ensure
        to call ``manager.invalidate_type_hierarchy()`` afterwards.
        Otherwise managers will continue to use cached versions. Instances can
        be modified without changing the type hierarchy.
        """
        params = dict_to_db_values_dict(params)
        result = self._execute(query, **params)

        return (tuple(self._convert_row(row)) for row in result)

    def destroy(self):
        """ Removes all nodes, relationships and indexes in the store. This
            object will no longer be usable after calling this method.
            Construct a new Manager to re-initialise the database for kaiso.

            WARNING: This will destroy everything in your Neo4j database.

        """
        self._conn.clear()
        for index_name in self._conn.get_indexes(neo4j.Node).keys():
            self._conn.delete_index(neo4j.Node, index_name)
        for index_name in self._conn.get_indexes(neo4j.Relationship).keys():
            self._conn.delete_index(neo4j.Relationship, index_name)<|MERGE_RESOLUTION|>--- conflicted
+++ resolved
@@ -687,17 +687,7 @@
                 'START ts=node:%s(id={idx_value})' % idx_name,
                 'RETURN ts'
             )
-<<<<<<< HEAD
-            query_args['idx_value'] = self.type_system.id
-        else:
-            idx_where = []
-            for key, value in indexes:
-                idx_where.append('n.%s = {%s}' % (key, key))
-                query_args[key] = value
-            idx_where = ' or '.join(idx_where)
-=======
             append_results(query, idx_value=self.type_system.id)
->>>>>>> e2b25234
 
         else:
             attr_filter = dict_to_db_values_dict(attr_filter)
