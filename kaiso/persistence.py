from logging import getLogger

from py2neo import cypher, neo4j

from kaiso.attributes import Outgoing, Incoming, String, Uuid
from kaiso.connection import get_connection
from kaiso.exceptions import UniqueConstraintError, UnknownType
from kaiso.queries import (
    get_create_types_query, get_create_relationship_query, get_start_clause,
    join_lines)
from kaiso.references import set_store_for_object
from kaiso.relationships import InstanceOf
from kaiso.serialize import dict_to_db_values_dict, get_changes
from kaiso.types import (
    Descriptor, Persistable, PersistableType, Relationship, TypeRegistry,
    AttributedBase, get_index_name, get_type_id, is_indexable)


log = getLogger(__name__)


class TypeSystem(AttributedBase):
    """ ``TypeSystem`` is a node that represents the root
    of the type hierarchy.

    The current version of the hierarchy is tracked using
    its version attribute.
    """
    id = String(unique=True)
    version = Uuid()


def get_attr_filter(obj, type_registry):
    """ Generates a dictionary, that will identify the given ``obj``
    based on it's unique attributes.

    Args:
        obj: An object to look up by index

    Returns:
        A dictionary of key-value pairs to indentify an object by.
    """
    indexes = type_registry.get_index_entries(obj)
    index_filter = dict((key, value) for _, key, value in indexes)
    return index_filter


class Storage(object):
    """ Provides a queryable object store.

    The object store can store any object as long as it's type is registered.
    This includes instances of Entity, PersistableType
    and subclasses of either.

    InstanceOf and IsA relationships are automatically generated,
    when persisting an object.
    """
    _type_registry_cache = None

    def __init__(self, connection_uri):
        """ Initializes a Storage object.

        Args:
            connection_uri: A URI used to connect to the graph database.
        """
        self._conn = get_connection(connection_uri)
        self.type_system = TypeSystem(id='TypeSystem')
        self.type_registry = TypeRegistry()
        idx_name = get_index_name(TypeSystem)
        self._conn.get_or_create_index(neo4j.Node, idx_name)
        self.save(self.type_system)
        self.reload_types()

    def _execute(self, query, **params):
        """ Runs a cypher query returning only raw rows of data.

        Args:
            query: A parameterized cypher query.
            params: The parameters used by the query.

        Returns:
            A generator with the raw rows returned by the connection.
        """
        log.debug('running query:\n%s', query.format(**params))

        rows, _ = cypher.execute(self._conn, query, params)
        for row in rows:
            yield row

    def _convert_value(self, value):
        """ Converts a py2neo primitive(Node, Relationship, basic object)
        to an equvalent python object.
        Any value which cannot be converted, will be returned as is.

        Args:
            value: The value to convert.

        Returns:
            The converted value.
        """
        if isinstance(value, (neo4j.Node, neo4j.Relationship)):
            properties = value.get_properties()
            obj = self.type_registry.dict_to_object(properties)

            if isinstance(value, neo4j.Relationship):
                obj.start = self._convert_value(value.start_node)
                obj.end = self._convert_value(value.end_node)
            else:
                set_store_for_object(obj, self)
            return obj
        return value

    def _convert_row(self, row):
        for value in row:
            if isinstance(value, list):
                yield [self._convert_value(v) for v in value]
            else:
                yield self._convert_value(value)

    def _index_object(self, obj, node_or_rel):
        indexes = self.type_registry.get_index_entries(obj)
        for index_name, key, value in indexes:
            if isinstance(obj, Relationship):
                index_type = neo4j.Relationship
            else:
                index_type = neo4j.Node

            log.debug(
                'indexing %s for %s using index %s',
                obj, node_or_rel, index_name)

            index = self._conn.get_or_create_index(index_type, index_name)
            index.add(key, value, node_or_rel)

        if not isinstance(obj, Relationship):
            set_store_for_object(obj, self)

    def _query_type_digest(self):
        query = join_lines(
            'START %s' % get_start_clause(self.type_system, 'ts',
                                          self.type_registry),
            'MATCH ts -[:DEFINES|ISA|DECLAREDON*]- n '
            'RETURN sum(id(n))'
        )

        rows = self.query(query)
        (digest,) = next(rows)
        return digest

    def reload_types(self):
        """Reload the type registry for this instance from the graph
        database.
        """
        current_digest = self._query_type_digest()
        if Storage._type_registry_cache:
            cached_registry, digest = Storage._type_registry_cache
            if current_digest == digest:
                log.debug('using cached type registry, digest: %s',
                    current_digest)
                self.type_registry = cached_registry.clone()
                return

        self.type_registry = TypeRegistry()
        registry = self.type_registry

        for type_id, bases, attrs in self.get_type_hierarchy():
            try:
                cls = registry.get_class_by_id(type_id)

                if not registry.is_dynamic_type(cls):
                    cls = None
            except UnknownType:
                cls = None

            if cls is None:
                bases = tuple(registry.get_class_by_id(base) for base in bases)
                attrs = dict((attr.name, attr) for attr in attrs)
                registry.create_type(str(type_id), bases, attrs)

        Storage._type_registry_cache = (
            self.type_registry.clone(),
            current_digest
        )

    def _get_changes(self, persistable):
        changes = {}
        existing = None
        obj_type = type(persistable)

        registry = self.type_registry

        if isinstance(persistable, PersistableType):
            # this is a class, we need to get it and it's attrs
            idx_name = get_index_name(PersistableType)
            self._conn.get_or_create_index(neo4j.Node, idx_name)

            type_id = get_type_id(persistable)
            query_args = {
                'type_id': type_id
            }

            query = join_lines(
                'START cls=node:%s(id={type_id})' % idx_name,
                'MATCH attr -[:DECLAREDON*0..]-> cls',
                'RETURN cls, collect(attr.name?)'
            )

            rows = self.query(query, **query_args)
            existing, attrs = next(rows, (None, None))

            if existing is None:
                # have not found the cls
                return None, {}

            attrs = set(attrs)

            modified_attrs = {}

            descr = registry.get_descriptor(persistable)
            for name, attr in descr.declared_attributes.items():
                if name not in attrs:
                    modified_attrs[name] = attr

            del_attrs = set(attrs)

            for name in Descriptor(persistable).attributes.keys():
                del_attrs.discard(name)

            for name in del_attrs:
                modified_attrs[name] = None

            if modified_attrs:
                changes['attributes'] = modified_attrs
        else:
            existing = self.get(obj_type, **get_attr_filter(persistable,
                                                            registry))
            if existing is not None:
                existing_props = registry.object_to_dict(existing)
                props = registry.object_to_dict(persistable)

                if isinstance(persistable, Relationship):
                    # if the relationship has endoints, also consider
                    # whether those have changed
                    for rel_attr in ['start', 'end']:
                        new = getattr(persistable, rel_attr, None)
                        if new is None:
                            continue
                        ex_rel_attr = getattr(existing, rel_attr)
                        ex_rel_identifier = get_attr_filter(ex_rel_attr,
                                                            registry)
                        if new != ex_rel_identifier:
                            props[rel_attr] = new

                if existing_props == props:
                    return existing, {}

                changes = get_changes(old=existing_props, new=props)

        return existing, changes

    def _update_types(self, cls):
        query, objects, query_args = get_create_types_query(
            cls, self.type_system, self.type_registry)

        nodes_or_rels = next(self._execute(query, **query_args))

        for obj in objects:
            if is_indexable(obj):
                index_name = get_index_name(obj)
                self._conn.get_or_create_index(neo4j.Node, index_name)

        for obj, node_or_rel in zip(objects, nodes_or_rels):
            self._index_object(obj, node_or_rel)

        Storage._type_registry_cache = None
        return cls

    def _update(self, persistable, existing, changes):

        registry = self.type_registry

        for _, index_attr, _ in registry.get_index_entries(existing):
            if index_attr in changes:
                raise NotImplementedError(
                    "We currently don't support changing unique attributes")

        set_clauses = ', '.join([
            'n.%s={%s}' % (key, key) for key, value in changes.items()
            if not isinstance(value, dict)
        ])

        if set_clauses:
            set_clauses = 'SET %s' % set_clauses
        else:
            set_clauses = ''

        if isinstance(persistable, type):

            query_args = {'type_id': get_type_id(persistable)}

            where = []

            descr = registry.get_descriptor(persistable)
            for attr_name in descr.declared_attributes.keys():
                where.append('attr.name = {attr_%s}' % attr_name)
                query_args['attr_%s' % attr_name] = attr_name

            if where:
                where = ' OR '.join(where)
                where = 'WHERE not(%s)' % where
            else:
                where = ''

            index_name = get_index_name(PersistableType)

            query = join_lines(
                'START n=node:%s(id={type_id})' % index_name,
                set_clauses,
                'MATCH attr -[r:DECLAREDON]-> n',
                where,
                'DELETE attr, r',
                'RETURN n',
            )

            self._update_types(persistable)
        else:
            start_clause = get_start_clause(existing, 'n', registry)
            query = None

            if isinstance(persistable, Relationship):
                old_start = existing.start
                old_end = existing.end

                new_start = changes.pop('start', old_start)
                new_end = changes.pop('end', old_end)

                if old_start != new_start or old_end != new_end:
                    start_clause = '%s, %s, %s, %s, %s' % (
                        start_clause,
                        get_start_clause(old_start, 'old_start', registry),
                        get_start_clause(old_end, 'old_end', registry),
                        get_start_clause(new_start, 'new_start', registry),
                        get_start_clause(new_end, 'new_end', registry)
                    )

                    rel_props = registry.object_to_dict(persistable)

                    query = join_lines(
                        'START %s' % start_clause,
                        'DELETE n',
                        'CREATE new_start -[r:%s {rel_props}]-> new_end' % (
                            rel_props['__type__'].upper()
                        ),
                        'RETURN r'
                    )
                    query_args = {'rel_props': rel_props}

            if query is None:
                query = join_lines(
                    'START %s' % start_clause,
                    set_clauses,
                    'RETURN n'
                )
                query_args = changes

        try:
            (result,) = next(self._execute(query, **query_args))
        except StopIteration:
            # this can happen, if no attributes where changed on a type
            result = persistable

        if isinstance(persistable, Relationship):
            self._index_object(persistable, result)
        return result

    def _add(self, obj):
        """ Adds an object to the data store.

        It will automatically generate the type relationships
        for the the object as required and store the object itself.
        """

        query_args = {}

        if isinstance(obj, PersistableType):
            # object is a type; create the type and its hierarchy
            return self._update_types(obj)

        elif obj is self.type_system:
            query = 'CREATE (n {props}) RETURN n'

        elif isinstance(obj, Relationship):
            # object is a relationship
            obj_type = type(obj)

            query = get_create_relationship_query(obj, self.type_registry)

        else:
            # object is an instance; create its type, its hierarchy and then
            # create the instance
            obj_type = type(obj)

            self._update_types(obj_type)

            idx_name = get_index_name(PersistableType)
            query = (
                'START cls=node:%s(id={type_id}) '
                'CREATE (n {props}) -[:INSTANCEOF {rel_props}]-> cls '
                'RETURN n'
            ) % idx_name

            query_args = {
<<<<<<< HEAD
                'type_id': get_type_id(obj_type),
                'rel_props': self.type_registry.object_to_dict(
                    InstanceOf(None, None)),
            }

        query_args['props'] = self.type_registry.object_to_dict(obj, False)
=======
                'type_id': obj_type.get_descriptor(obj_type).type_id,
                'rel_props': object_to_dict(
                    InstanceOf(None, None), self._dynamic_meta, for_db=True),
            }

        query_args['props'] = object_to_dict(
            obj, self._dynamic_meta, for_db=True)
>>>>>>> 7eba80aa

        (node_or_rel,) = next(self._execute(query, **query_args))

        self._index_object(obj, node_or_rel)

        return obj

    def get_type_hierarchy(self, start_type_id=None):
        """ Returns the entire type hierarchy defined in the database
        if start_type_id is None, else returns from that type.

        Returns: A generator yielding tuples of the form
        ``(type_id, bases, attrs)`` where
            - ``type_id`` identifies the type
            - ``bases`` lists the type_ids of the type's bases
            - ``attrs`` lists the attributes defined on the type
        """

        if start_type_id:
            match = 'p=(ts -[:DEFINES]-> () <-[:ISA*]- opt <-[:ISA*0..]- tpe)'
            where = 'WHERE opt.id = {start_id}'
            query_args = {'start_id': start_type_id}
        else:
            match = 'p=(ts -[:DEFINES]-> () <-[:ISA*0..]- tpe)'
            where = ''
            query_args = {}

        query = join_lines(
            'START %s' % get_start_clause(self.type_system, 'ts',
                                          self.type_registry),
            'MATCH',
            match,
            where,
            'WITH tpe, length(p) AS level',
            'MATCH',
            '    tpe <-[:DECLAREDON*0..]- attr,',
            '    tpe -[:ISA*0..1]-> base',
            'WITH tpe.id AS type_id, level,',
            '    filter(',
            '        bse_id in collect(distinct base.id): bse_id <> tpe.id)',
            '    AS bases,',
            '    filter(',
            '        attr in collect(distinct attr): attr.id? <> tpe.id)',
            '    AS attrs',
            'ORDER BY level',
            'RETURN type_id, bases, attrs')

        rows = self.query(query, **query_args)
        return rows

    def serialize(self, obj):
        """ Serialize ``obj`` to a dictionary.

        Args:
            obj: An object to serialize

        Returns:
            A dictionary describing the object
        """
        return self.type_registry.object_to_dict(obj)

    def deserialize(self, object_dict):
        """ Deserialize ``object_dict`` to an object.

        Args:
            object_dict: A serialized object dictionary

        Returns:
            An object deserialized using the type registry
        """
        return self.type_registry.dict_to_object(object_dict)

    def create_type(self, name, bases, attrs):
        """ Creates a new class given the name, bases and attrs given.
        """
        return self.type_registry.create_type(name, bases, attrs)

    def save(self, persistable):
        """ Stores the given ``persistable`` in the graph database.
        If a matching object (by unique keys) already exists, it will
        update it with the modified attributes.
        """
        if not isinstance(persistable, Persistable):
            raise TypeError('cannot persist %s' % persistable)

        existing, changes = self._get_changes(persistable)

        if existing is None:
            self._add(persistable)
            return persistable
        elif not changes:
            return persistable
        else:
            return self._update(persistable, existing, changes)

    def get(self, cls, **attr_filter):
        attr_filter = dict_to_db_values_dict(attr_filter)

        if not attr_filter:
            return None

        query_args = {}

        indexes = attr_filter.items()

        if issubclass(cls, (Relationship, PersistableType)):
            idx_name = get_index_name(cls)
            idx_key, idx_value = indexes[0]

            if issubclass(cls, Relationship):
                self._conn.get_or_create_index(neo4j.Relationship, idx_name)
                start_func = 'relationship'
            else:
                self._conn.get_or_create_index(neo4j.Node, idx_name)
                start_func = 'node'

            query = 'START nr = %s:%s(%s={idx_value}) RETURN nr' % (
                start_func, idx_name, idx_key)

            query_args['idx_value'] = idx_value

        elif cls is TypeSystem:
            idx_name = get_index_name(TypeSystem)
            query = join_lines(
                'START ts=node:%s(id={idx_value})' % idx_name,
                'RETURN ts'
            )
            query_args['idx_value'] = self.type_system.id
        else:
            idx_where = []
            for key, value in indexes:
                idx_where.append('n.%s! = {%s}' % (key, key))
                query_args[key] = value
            idx_where = ' or '.join(idx_where)

            idx_name = get_index_name(TypeSystem)
            query = join_lines(
                'START root=node:%s(id={idx_value})' % idx_name,
                'MATCH ',
                '    n -[:INSTANCEOF]-> ()',
                '    -[:ISA*0..]-> tpe -[:ISA*0..]-> () <-[:DEFINES]- root',
                'WHERE %s' % idx_where,
                '   AND tpe.id = {tpe_id}',
                'RETURN n',
            )

            query_args['idx_value'] = self.type_system.id

            type_id = get_type_id(cls)
            query_args['tpe_id'] = type_id

        found = [node for (node,) in self._execute(query, **query_args)]

        if not found:
            return None

        # all the nodes returned should be the same
        first = found[0]
        for node in found:
            if node.id != first.id:
                raise UniqueConstraintError((
                    "Multiple nodes ({}) found for unique lookup for "
                    "{}").format(found, cls))

        obj = self._convert_value(first)
        return obj

    def get_related_objects(self, rel_cls, ref_cls, obj):

        if ref_cls is Outgoing:
            rel_query = 'n -[relation:{}]-> related'
        elif ref_cls is Incoming:
            rel_query = 'n <-[relation:{}]- related'

        # TODO: should get the rel name from descriptor?
        rel_query = rel_query.format(rel_cls.__name__.upper())

        query = join_lines(
            'START {idx_lookup} MATCH {rel_query}',
            'RETURN related, relation'
        )

        query = query.format(
            idx_lookup=get_start_clause(obj, 'n', self.type_registry),
            rel_query=rel_query
        )

        return self.query(query)

    def delete(self, obj):
        """ Deletes an object from the store.

        Args:
            obj: The object to delete.

        Returns:
            A tuple: with (number of nodes removed, number of rels removed)
        """
        if isinstance(obj, Relationship):
            query = join_lines(
                'START {}, {}',
                'MATCH n1 -[rel]-> n2',
                'DELETE rel',
                'RETURN 0, count(rel)'
            ).format(
                get_start_clause(obj.start, 'n1', self.type_registry),
                get_start_clause(obj.end, 'n2', self.type_registry),
            )
        elif isinstance(obj, PersistableType):
            query = join_lines(
                'START {}',
                'MATCH attr -[:DECLAREDON]-> obj',
                'DELETE attr',
                'MATCH obj -[rel]- ()',
                'DELETE obj, rel',
                'RETURN count(obj), count(rel)'
            ).format(
                get_start_clause(obj, 'obj', self.type_registry)
            )
        else:
            query = join_lines(
                'START {}',
                'MATCH obj -[rel]- ()',
                'DELETE obj, rel',
                'RETURN count(obj), count(rel)'
            ).format(
                get_start_clause(obj, 'obj', self.type_registry)
            )

        # TODO: delete node/rel from indexes

        return next(self._execute(query))

    def query(self, query, **params):
        """ Queries the store given a parameterized cypher query.

        Args:
            query: A parameterized cypher query.
            params: query: A parameterized cypher query.

        Returns:
            A generator with tuples containing stored objects or values.
        """
        params = dict_to_db_values_dict(params)
        for row in self._execute(query, **params):
            yield tuple(self._convert_row(row))

    def destroy(self):
        """ Removes all nodes, relationships and indexes in the store. This
            object will no longer be usable after calling this method.
            Construct a new Storage to re-initialise the database for kaiso.

            WARNING: This will destroy everything in your Neo4j database.

        """
        self._conn.clear()
        for index_name in self._conn.get_indexes(neo4j.Node).keys():
            self._conn.delete_index(neo4j.Node, index_name)
        for index_name in self._conn.get_indexes(neo4j.Relationship).keys():
            self._conn.delete_index(neo4j.Relationship, index_name)<|MERGE_RESOLUTION|>--- conflicted
+++ resolved
@@ -410,22 +410,13 @@
             ) % idx_name
 
             query_args = {
-<<<<<<< HEAD
                 'type_id': get_type_id(obj_type),
                 'rel_props': self.type_registry.object_to_dict(
-                    InstanceOf(None, None)),
+                    InstanceOf(None, None), for_db=True),
             }
 
-        query_args['props'] = self.type_registry.object_to_dict(obj, False)
-=======
-                'type_id': obj_type.get_descriptor(obj_type).type_id,
-                'rel_props': object_to_dict(
-                    InstanceOf(None, None), self._dynamic_meta, for_db=True),
-            }
-
-        query_args['props'] = object_to_dict(
-            obj, self._dynamic_meta, for_db=True)
->>>>>>> 7eba80aa
+        query_args['props'] = self.type_registry.object_to_dict(
+            obj, for_db=True)
 
         (node_or_rel,) = next(self._execute(query, **query_args))
 
