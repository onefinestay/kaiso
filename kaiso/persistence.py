from py2neo import cypher, neo4j

from kaiso.attributes import Outgoing, Incoming
from kaiso.attributes.bases import get_attibute_for_type
from kaiso.connection import get_connection
from kaiso.exceptions import UniqueConstraintError, DeserialisationError
from kaiso.iter_helpers import unique
from kaiso.references import set_store_for_object
from kaiso.relationships import InstanceOf, IsA
from kaiso.types import (
    Persistable, PersistableMeta, Entity, Relationship, Attribute,
    get_descriptor, get_descriptor_by_name,
    get_indexes, get_index_name, is_indexable)


def object_to_dict(obj):
    """ Converts a persistable object to a dict.

    The generated dict will contain a __type__ key, for which the value will
    be the type_name as given by the descriptor for type(obj).

    If the object is a class a name key-value pair will be
    added to the generated dict, with the value being the type_name given
    by the descriptor for the object.

    For any other object all the attributes as given by the object's
    type descriptpr will be added to the dict and encoded as required.

    Args:
        obj: A persistable  object.

    Returns:
        Dictionary with attributes encoded in basic types
        and type information for deserialization.
        e.g.
        {
            '__type__': 'Entity',
            'attr1' : 1234
        }
    """
    obj_type = type(obj)

    descr = get_descriptor(obj_type)

    properties = {
        '__type__': descr.type_name,
    }

    if isinstance(obj, type):
        properties['name'] = get_descriptor(obj).type_name
    elif isinstance(obj, Attribute):
        properties['unique'] = obj.unique
    else:
        for name, attr in descr.members.items():
            value = attr.to_db(getattr(obj, name))
            if value is not None:
                properties[name] = value
    return properties


def dict_to_object(properties):
    """ Converts a dict into a persistable object.

    The properties dict needs at least a __type__ key containing the name of
    any registered class.
    The type key defines the type of the object to return.

    If the registered class for the __type__ is a meta-class,
    i.e. a subclass of <type>, a name key is assumed to be present and
    the registered class idendified by it's value is returned.

    If the registered class for the __type__ is standard class,
    i.e. an instance of <type>, and object of that class will be created
    with attributes as defined by the remaining key-value pairs.

    Args:
        properties: A dict like object.

    Returns:
        A persistable object.
    """

    try:
        type_name = properties['__type__']
    except KeyError:
        raise DeserialisationError(
            'properties "{}" missing __type__ key'.format(properties))

    descriptor = get_descriptor_by_name(type_name)

    cls = descriptor.cls

    if issubclass(cls, type):
        obj = get_descriptor_by_name(properties['name']).cls
    else:
        obj = cls.__new__(cls)

        if issubclass(cls, Attribute):
            for attr_name, value in properties.iteritems():
                setattr(obj, attr_name, value)
        else:
            for attr_name, attr in descriptor.members.items():
                try:
                    value = properties[attr_name]
                except KeyError:
                    value = attr.default
                else:
                    value = attr.to_python(value)

                setattr(obj, attr_name, value)

    return obj


def object_to_db_value(obj):
    try:
        attr_cls = get_attibute_for_type(type(obj))
    except KeyError:
        return obj
    else:
        return attr_cls.to_db(obj)


def dict_to_db_values_dict(data):
    return {k: object_to_db_value(v) for k, v in data.items()}


@unique
def get_type_relationships(obj):
    """ Generates a list of the type relationships of an object.
    e.g.
        get_type_relationships(Entity())

        (object, InstanceOf, type),
        (type, IsA, object),
        (type, InstanceOf, type),
        (PersistableMeta, IsA, type),
        (PersistableMeta, InstanceOf, type),
        (Entity, IsA, object),
        (Entity, InstanceOf, PersistableMeta),
        (<Entity object>, InstanceOf, Entity)

    Args:
        obj:    An object to generate the type relationships for.

    Returns:
        A generator, generating tuples
            (object, relatsionship type, related obj)
    """
    obj_type = type(obj)

    if obj_type is not type:
        for item in get_type_relationships(obj_type):
            yield item

    if isinstance(obj, type):
        for base in obj.__bases__:
            for item in get_type_relationships(base):
                yield item
            yield obj, IsA, base

    yield obj, InstanceOf, obj_type


def get_index_queries(obj, name=None):
    """Returns a list of the possible
       node lookups by index as used by the START clause.

    Args:
        obj: An object to create a index lookup.
        name: The name of the object in the query.
                If name is None obj.__name__ will be used.
    Returns:
        A list of strings  with index lookup of a cypher START clause.
    """
    queries = []

    if name is None:
        name = obj.__name__

    if isinstance(obj, Relationship):
        start_func = 'relationship'
    else:
        start_func = 'node'

    indexes = get_indexes(obj)
    for index_name, index_key, index_val in indexes:
        if index_val is not None:
            queries.append('{}={}:{}({}="{}")'.format(
                name, start_func, index_name, index_key, index_val
            ))

    return queries


def get_index_query(obj, name=None):
    """ Returns a node lookup by index as used by the START clause.

    Args:
        obj: An object to create a index lookup.
        name: The name of the object in the query.
                If name is None obj.__name__ will be used.
    Returns:
        A string with index lookup of a cypher START clause.
    """
    queries = get_index_queries(obj, name)
    return queries[0] if queries else None


def get_create_types_query(obj):
    """ Returns a CREATE UNIQUE query for an entire type hierarchy.

    Args:
        obj: An object to create a type hierarchy for.

    Returns:
        A tuple containing:
        (cypher query, objects to create nodes for, the object names).
    """

    lines = []
    objects = {'Entity': Entity}

    for obj1, rel_cls, obj2 in get_type_relationships(obj):
        # this filters out the types, which we don't want to persist
        if issubclass(obj2, Entity):
            name1 = obj1.__name__

            if name1 in objects:
                abstr1 = name1
            else:
                abstr1 = '(%s {%s_props})' % (name1, name1)

            name2 = obj2.__name__

            objects[name1] = obj1
            objects[name2] = obj2

            rel_name = rel_cls.__name__
            rel_type = rel_name.upper()

            ln = '%s -[:%s {%s_props}]-> %s' % (
                abstr1, rel_type, rel_name, name2)

            lines.append(ln)

    keys, objects = zip(*objects.items())

    query = (
        'START %s' % get_index_query(Entity),
        'CREATE UNIQUE')
    query += ('    ' + ',\n    '.join(lines),)
    query += ('RETURN %s' % ', '.join(keys),)
    query = '\n'.join(query)

    return query, objects, keys


def get_create_relationship_query(rel, unique=False):
    rel_props = object_to_dict(rel)
    maybe_unique = 'UNIQUE' if unique else ''
    query = 'START %s, %s CREATE %s n1 -[r:%s {rel_props}]-> n2 RETURN r'
    query = query % (
        get_index_query(rel.start, 'n1'),
        get_index_query(rel.end, 'n2'),
        maybe_unique,
        rel_props['__type__'].upper(),
    )

    return query


def _get_changes(old, new):
    """Return a changes dictionary containing the key/values in new that are
       different from old. Any key in old that is not in new will have a None
       value in the resulting dictionary
    """
    changes = {}

    # check for any keys that have changed, put their new value in
    for key, value in new.items():
        if old.get(key) != value:
            changes[key] = value

    # if a key has dissappeared in new, put a None in changes, which
    # will remove it in neo
    for key in old.keys():
        if key not in new:
            changes[key] = None

    return changes


class Storage(object):
    """ Provides a queryable object store.

    The object store can store any object as long as it's type is registered.
    This includes instances of Entity, PersistableMeta
    and subclasses of either.

    InstanceOf and IsA relationships are automatically generated,
    when persisting an object.
    """
    def __init__(self, connection_uri):
        """ Initializes a Storage object.

        Args:
            connection_uri: A URI used to connect to the graph database.
        """
        self._conn = get_connection(connection_uri)

    def _execute(self, query, **params):
        """ Runs a cypher query returning only raw rows of data.

        Args:
            query: A parameterized cypher query.
            params: The parameters used by the query.

        Returns:
            A generator with the raw rows returned by the connection.
        """

        rows, _ = cypher.execute(self._conn, query, params)
        for row in rows:
            yield row

    def _convert_value(self, value):
        """ Converts a py2neo primitive(Node, Relationship, basic object)
        to an equvalent python object.
        Any value which cannot be converted, will be returned as is.

        Args:
            value: The value to convert.

        Returns:
            The converted value.
        """
        if isinstance(value, (neo4j.Node, neo4j.Relationship)):
            properties = value.get_properties()
            obj = dict_to_object(properties)

            if isinstance(value, neo4j.Relationship):
                obj.start = self._convert_value(value.start_node)
                obj.end = self._convert_value(value.end_node)
            else:
                set_store_for_object(obj, self)
            return obj
        return value

    def _convert_row(self, row):
        for value in row:
            yield self._convert_value(value)

    def _ensure_type_index_exists(self):
        """ Creates PersistableMeta node index if it doesn't already exist.
        """
        self._conn.get_or_create_index(
            neo4j.Node, get_index_name(PersistableMeta))

    def _get_by_unique(self, obj):
        """ Returns and object uniquely matching ``obj`` or None if
        no match could be found.
        A ``UniqueConstraintError`` is raised if more than one object
        was found.
        """
        query_args = {}

        if isinstance(obj, Relationship):
            self._conn.get_or_create_index(
                neo4j.Relationship, get_index_name(type(obj)))

            idx_query = get_index_query(obj, 'r')
            if idx_query is None:
                return None

<<<<<<< HEAD
            query = 'START {} RETURN r'.format(idx_query)

        elif isinstance(obj, PersistableMeta):
            query = 'START {} RETURN n'.format(get_index_query(obj, 'n'))
=======
        index_name = descriptor.get_index_name_for_attribute(key)

        if issubclass(cls, Relationship):
            node_or_rel = self._conn.get_indexed_relationship(
                index_name, key, value)

        else:
            node_or_rel = self._conn.get_indexed_node(index_name, key, value)

        if node_or_rel is None:
            return None

        obj = self._convert_value(node_or_rel)
        return obj
>>>>>>> f1ea3aeb

        else:
            idx_where = []
            for index_name, key, value in get_indexes(obj):
                if value is not None:
                    idx_where.append('n.%s? = {%s}' % (key, key))
                    query_args[key] = value

            idx_where = ' or '.join(idx_where)
            query = (
                'START {} '.format(get_index_query(Entity, 'tpe')) +
                'MATCH tpe <-[:ISA*]- () <-[:INSTANCEOF]- n ' +
                'WHERE {} '.format(idx_where) +
                'RETURN n'
            )

        found = [node for (node,) in self._execute(query, **query_args)]

        if not found:
            return None

        # all the nodes returned should be the same
        first = found[0]
        for node in found:
            if node.id != first.id:
                raise UniqueConstraintError((
                    "Multiple nodes ({}) found for unique object lookup for "
                    "{}").format(found, obj))

        obj = self._convert_value(first)
        return obj

    def _index_object(self, obj, node_or_rel):
        indexes = get_indexes(obj)
        for index_name, key, value in indexes:
            if isinstance(obj, Relationship):
                index_type = neo4j.Relationship
                index = self._conn.get_or_create_index(index_type, index_name)
            else:
                index_type = neo4j.Node
                index = self._conn.get_index(index_type, index_name)

            index.add(key, value, node_or_rel)

        if not isinstance(obj, Relationship):
            set_store_for_object(obj, self)

    def _add_types(self, cls):
        self._ensure_type_index_exists()

        if cls is Entity:
            query = 'CREATE (n {props}) RETURN n'
            query_args = {'props': object_to_dict(Entity)}
            objects = [cls]
        else:
            if not self._get_by_unique(Entity):
                self._add_types(Entity)

            query, objects, keys = get_create_types_query(cls)

            query_args = {
                'IsA_props': object_to_dict(IsA(None, None))
            }
            for key, obj in zip(keys, objects):
                query_args['%s_props' % key] = object_to_dict(obj)

        nodes_or_rels = next(self._execute(query, **query_args))

        for obj in objects:
            if is_indexable(obj):
                index_name = get_index_name(obj)
                self._conn.get_or_create_index(neo4j.Node, index_name)

        for obj, node_or_rel in zip(objects, nodes_or_rels):
            self._index_object(obj, node_or_rel)

        return cls

    def _add(self, obj):
        """ Adds an object to the data store.

        It will automatically generate the type relationships
        for the the object as required and store the object itself.
        """

        if isinstance(obj, Relationship):
            query = get_create_relationship_query(obj)
            query_args = {'rel_props': object_to_dict(obj)}

        elif isinstance(obj, PersistableMeta):
            return self._add_types(obj)
        else:
            obj_type = type(obj)
            self._add_types(obj_type)

            query = (
                'START {} '.format(get_index_query(obj_type, 'cls')) +
                'CREATE (n {node_props}) -[:INSTANCEOF {rel_props}]-> cls '
                'RETURN n'
            )

            query_args = {
                'node_props': object_to_dict(obj),
                'rel_props': object_to_dict(InstanceOf(None, None)),
            }

        (node_or_rel,) = next(self._execute(query, **query_args))

        self._index_object(obj, node_or_rel)

        return obj

    def _add_type(self, obj):
        """ Adds a type to the data store.
        """
        # obj must be a subtype of Entity (or AttributedBase?)
        assert issubclass(obj, Entity)

        # check all bases already exist in the db
        self._ensure_type_index_exists()
        for base in obj.__bases__:
            if not self._get_by_unique(base):
                raise TypeError('Base class {} does not exist.'.format(base))

        descriptor = get_descriptor(obj)
        query_args = {
            'obj_props': object_to_dict(obj)
        }

        # build start clause
        start_clauses = [get_index_query(base) for base in obj.__bases__]
        start_clause = ",".join(start_clauses)

        # build type node and ISA relationships querystring
        create_clauses = []
        for idx, base in enumerate(obj.__bases__):
            create_clauses.append(
                "(%s {obj_props}) -[:ISA]-> %s" % (obj.__name__, base.__name__)
            )

        # build attribute nodes and DECLAREDON relationships querystring
        attrs = descriptor.members.iteritems()
        for idx, (attr_name, attr) in enumerate(attrs):
            create_clauses.append(
                '({attr_%s_props}) -[:DECLAREDON]-> %s' % (idx, obj.__name__)
            )
            attr_dict = object_to_dict(attr)
            attr_dict['name'] = attr_name
            query_args['attr_{}_props'.format(idx)] = attr_dict
        create_clause = ",".join(create_clauses)

        # persist nodes and relationships
        query = """ START %s
                    CREATE UNIQUE %s
                    RETURN %s """ % (start_clause, create_clause, obj.__name__)

        # execute
        res = next(self._execute(query, **query_args))[0]

        # index it
        index = self._conn.get_or_create_index(neo4j.Node, 'persistablemeta')
        index.add('name', obj.__name__, res)

    def save(self, persistable):
        """ Stores the given ``persistable`` in the graph database.
        If a matching object (by unique keys) already exists, it will
        update it with the modified attributes.
        """
        if not can_add(persistable):
            raise TypeError('cannot persist %s' % persistable)

        self._ensure_type_index_exists()
        existing = self._get_by_unique(persistable)

        if existing is None:
            return self._add(persistable)

        existing_props = object_to_dict(existing)
        props = object_to_dict(persistable)

        if existing_props == props:
            # no changes
            return existing

        changes = _get_changes(old=existing_props, new=props)
        for (_, index_attr, _) in get_indexes(existing):
            if index_attr in changes:
                raise NotImplementedError(
                    "We currently don't support changing unique attributes")

        start_clause = get_index_query(existing, 'n')
        set_clauses = [
            'n.%s={%s}' % (key, key) for key in changes]
        set_clause = ','.join(set_clauses)

        query = '''START %s
                   SET %s
                   RETURN n''' % (start_clause, set_clause)

        result = self._execute(query, **changes)
        return next(result)[0]

    def get(self, cls, **index_filter):
        index_filter = dict_to_db_values_dict(index_filter)
        descriptor = get_descriptor(cls)

        # TODO: can we consider a different signature that avoids this assert?
        # TODO: something like:
        # TODO: def get(self, cls, (key, value)):
        assert len(index_filter) == 1, "only one index allowed at a time"
        key, value = index_filter.items()[0]
        index_name = descriptor.get_index_name_for_attribute(key)
        node = self._conn.get_indexed_node(index_name, key, value)
        if node is None:
            return None

        obj = self._convert_value(node)
        return obj

    def get_related_objects(self, rel_cls, ref_cls, obj):

        if ref_cls is Outgoing:
            rel_query = 'n -[:{}]-> related'
        elif ref_cls is Incoming:
            rel_query = 'n <-[:{}]- related'

        # TODO: should get the rel name from descriptor?
        rel_query = rel_query.format(rel_cls.__name__.upper())

        query = 'START {idx_lookup} MATCH {rel_query} RETURN related'

        query = query.format(
            idx_lookup=get_index_query(obj, 'n'),
            rel_query=rel_query
        )

        rows = self.query(query)
        related_objects = (related_obj for (related_obj,) in rows)

        return related_objects

    def delete(self, obj):
        """ Deletes an object from the store.

        Args:
            obj: The object to delete.
        """

        if isinstance(obj, Relationship):
            query = 'START {}, {} MATCH n1 -[rel]-> n2 DELETE rel'.format(
                get_index_query(obj.start, 'n1'),
                get_index_query(obj.end, 'n2'),
            )
        else:
            query = 'START {} MATCH obj -[rel]- () DELETE obj, rel'.format(
                get_index_query(obj, 'obj'))

        # TODO: delete node/rel from indexes

        cypher.execute(self._conn, query)

    def query(self, query, **params):
        """ Queries the store given a parameterized cypher query.

        Args:
            query: A parameterized cypher query.
            params: query: A parameterized cypher query.

        Returns:
            A generator with tuples containing stored objects or values.
        """
        params = dict_to_db_values_dict(params)
        for row in self._execute(query, **params):
            yield tuple(self._convert_row(row))

    def delete_all_data(self):
        """ Removes all nodes, relationships and indexes in the store.

            WARNING: This will destroy everything in your Neo4j database.
        """
        self._conn.clear()
        for index_name in self._conn.get_indexes(neo4j.Node).keys():
            self._conn.delete_index(neo4j.Node, index_name)
        for index_name in self._conn.get_indexes(neo4j.Relationship).keys():
            self._conn.delete_index(neo4j.Relationship, index_name)


def can_add(obj):
    """ Returns True if obj can be added to the db.

        We can add instances of Entity or Relationship.
        In addition it is also possible to add sub-classes of
        Entity.
    """
    return isinstance(obj, Persistable)<|MERGE_RESOLUTION|>--- conflicted
+++ resolved
@@ -373,27 +373,10 @@
             if idx_query is None:
                 return None
 
-<<<<<<< HEAD
             query = 'START {} RETURN r'.format(idx_query)
 
         elif isinstance(obj, PersistableMeta):
             query = 'START {} RETURN n'.format(get_index_query(obj, 'n'))
-=======
-        index_name = descriptor.get_index_name_for_attribute(key)
-
-        if issubclass(cls, Relationship):
-            node_or_rel = self._conn.get_indexed_relationship(
-                index_name, key, value)
-
-        else:
-            node_or_rel = self._conn.get_indexed_node(index_name, key, value)
-
-        if node_or_rel is None:
-            return None
-
-        obj = self._convert_value(node_or_rel)
-        return obj
->>>>>>> f1ea3aeb
 
         else:
             idx_where = []
@@ -606,11 +589,17 @@
         assert len(index_filter) == 1, "only one index allowed at a time"
         key, value = index_filter.items()[0]
         index_name = descriptor.get_index_name_for_attribute(key)
-        node = self._conn.get_indexed_node(index_name, key, value)
-        if node is None:
+
+        if issubclass(cls, Relationship):
+            node_or_rel = self._conn.get_indexed_relationship(
+                index_name, key, value)
+        else:
+            node_or_rel = self._conn.get_indexed_node(index_name, key, value)
+
+        if node_or_rel is None:
             return None
 
-        obj = self._convert_value(node)
+        obj = self._convert_value(node_or_rel)
         return obj
 
     def get_related_objects(self, rel_cls, ref_cls, obj):
