from logging import getLogger

from py2neo import cypher, neo4j

from kaiso.attributes import Outgoing, Incoming, String, Uuid
from kaiso.connection import get_connection
from kaiso.exceptions import UniqueConstraintError, UnknownType
from kaiso.queries import (
    get_create_types_query, get_create_relationship_query, get_start_clause,
    join_lines)
from kaiso.references import set_store_for_object
from kaiso.relationships import InstanceOf
from kaiso.serialize import dict_to_db_values_dict, get_changes
from kaiso.types import (
<<<<<<< HEAD
    INTERNAL_CLASS_ATTRS, Descriptor, Persistable, PersistableType,
    Relationship, TypeRegistry, AttributedBase, get_index_name, get_type_id,
    is_indexable)

=======
    Descriptor, Persistable, PersistableType, Relationship, TypeRegistry,
    AttributedBase, Entity, get_index_name, get_type_id, is_indexable)
>>>>>>> 7a2f3386

log = getLogger(__name__)


class TypeSystem(AttributedBase):
    """ ``TypeSystem`` is a node that represents the root
    of the type hierarchy.

    The current version of the hierarchy is tracked using
    its version attribute.
    """
    id = String(unique=True)
    version = Uuid()


def get_attr_filter(obj, type_registry):
    """ Generates a dictionary, that will identify the given ``obj``
    based on it's unique attributes.

    Args:
        obj: An object to look up by index

    Returns:
        A dictionary of key-value pairs to indentify an object by.
    """
    indexes = type_registry.get_index_entries(obj)
    index_filter = dict((key, value) for _, key, value in indexes)
    return index_filter


class Manager(object):
    """Manage the interface to graph-based queryable object store.

    The any object can be saved as long as its type is registered.
    This includes instances of Entity, PersistableType
    and subclasses of either.

    InstanceOf and IsA relationships are automatically generated
    when persisting an object.
    """
    _type_registry_cache = None

    def __init__(self, connection_uri, skip_type_loading=False):
        """ Initializes a Manager object.

        Args:
            connection_uri: A URI used to connect to the graph database.
        """
        self._conn = get_connection(connection_uri)
        self.type_system = TypeSystem(id='TypeSystem')
        self.type_registry = TypeRegistry()
        idx_name = get_index_name(TypeSystem)
        self._conn.get_or_create_index(neo4j.Node, idx_name)
        self.save(self.type_system)
        if not skip_type_loading:
            self.reload_types()

    def _execute(self, query, **params):
        """ Runs a cypher query returning only raw rows of data.

        Args:
            query: A parameterized cypher query.
            params: The parameters used by the query.

        Returns:
            A generator with the raw rows returned by the connection.
        """
        log.debug('running query:\n%s', query.format(**params))

        rows, _ = cypher.execute(self._conn, query, params)
        for row in rows:
            yield row

    def _convert_value(self, value):
        """ Converts a py2neo primitive(Node, Relationship, basic object)
        to an equvalent python object.
        Any value which cannot be converted, will be returned as is.

        Args:
            value: The value to convert.

        Returns:
            The converted value.
        """
        if isinstance(value, (neo4j.Node, neo4j.Relationship)):
            properties = value.get_properties()
            obj = self.type_registry.dict_to_object(properties)

            if isinstance(value, neo4j.Relationship):
                obj.start = self._convert_value(value.start_node)
                obj.end = self._convert_value(value.end_node)
            else:
                set_store_for_object(obj, self)
            return obj
        return value

    def _convert_row(self, row):
        for value in row:
            if isinstance(value, list):
                yield [self._convert_value(v) for v in value]
            else:
                yield self._convert_value(value)

    def _index_object(self, obj, node_or_rel):
        indexes = self.type_registry.get_index_entries(obj)
        for index_name, key, value in indexes:
            if isinstance(obj, Relationship):
                index_type = neo4j.Relationship
            else:
                index_type = neo4j.Node

            log.debug(
                'indexing %s for %s using index %s',
                obj, node_or_rel, index_name)

            index = self._conn.get_or_create_index(index_type, index_name)
            index.add(key, value, node_or_rel)

        if not isinstance(obj, Relationship):
            set_store_for_object(obj, self)

    def _query_type_digest(self):
        query = join_lines(
            'START %s' % get_start_clause(self.type_system, 'ts',
                                          self.type_registry),
            'MATCH',
            '   ts -[:DEFINES]-> () <-[:ISA*0..]- () <-[:DECLAREDON*0..]- n',
            'WITH DISTINCT n',
            'RETURN sum(id(n))'
        )

        rows = self.query(query)
        (digest,) = next(rows)
        return digest

    def reload_types(self):
        """Reload the type registry for this instance from the graph
        database.
        """
        current_digest = self._query_type_digest()
        if Manager._type_registry_cache:
            cached_registry, digest = Manager._type_registry_cache
            if current_digest == digest:
                log.debug(
                    'using cached type registry, digest: %s', current_digest)
                self.type_registry = cached_registry.clone()
                return

        self.type_registry = TypeRegistry()
        registry = self.type_registry

        for type_id, bases, class_attrs, attrs in self.get_type_hierarchy():
            try:
                cls = registry.get_class_by_id(type_id)

                if not registry.is_dynamic_type(cls):
                    cls = None
            except UnknownType:
                cls = None

            if cls is None:
                base_classes = []
                for base in bases:
                    if base == 'Entity':
                        # Entity is the base of all persisted types and will
                        # not have any data-defined bases, thus we need to
                        # always use the code defined one
                        base_cls = Entity
                    else:
                        base_cls = registry.get_descriptor_by_id(base).cls
                    base_classes.append(base_cls)

                attrs = dict((attr.name, attr) for attr in attrs)
<<<<<<< HEAD
                for attr_name, value in class_attrs.items():
                    if attr_name in INTERNAL_CLASS_ATTRS:
                        continue
                    attrs[attr_name] = value
                registry.create_type(str(type_id), bases, attrs)
=======
                registry.create_type(str(type_id), tuple(base_classes), attrs)
>>>>>>> 7a2f3386

        Manager._type_registry_cache = (
            self.type_registry.clone(),
            current_digest
        )

    def _get_changes(self, persistable):
        changes = {}
        existing = None
        obj_type = type(persistable)

        registry = self.type_registry

        if isinstance(persistable, PersistableType):
            # this is a class, we need to get it and it's attrs
            idx_name = get_index_name(PersistableType)
            self._conn.get_or_create_index(neo4j.Node, idx_name)

            type_id = get_type_id(persistable)
            query_args = {
                'type_id': type_id
            }

            query = join_lines(
                'START cls=node:%s(id={type_id})' % idx_name,
                'MATCH attr -[:DECLAREDON*0..]-> cls',
                'RETURN cls, collect(attr.name?)'
            )

            # don't use self.query since we don't want to convert the cls dict
            rows = self._execute(query, **query_args)
            existing_cls_attrs, attrs = next(rows, (None, None))

            if existing_cls_attrs is None:
                # have not found the cls
                return None, {}

            existing_cls_attrs = existing_cls_attrs.get_properties()
            new_cls_attrs = registry.object_to_dict(persistable)

            # If any existing keys in "new" are missing in "old", add `None`s.
            # Unlike instance attributes, we just need to remove the properties
            # from the node, which we can achieve by setting the values to None
            for key in set(existing_cls_attrs) - set(new_cls_attrs):
                new_cls_attrs[key] = None
            changes = get_changes(old=existing_cls_attrs, new=new_cls_attrs)

            attrs = set(attrs)

            modified_attrs = {}

            descr = registry.get_descriptor(persistable)
            for name, attr in descr.declared_attributes.items():
                if name not in attrs:
                    modified_attrs[name] = attr

            del_attrs = set(attrs)

            for name in Descriptor(persistable).attributes.keys():
                del_attrs.discard(name)

            for name in del_attrs:
                modified_attrs[name] = None

            if modified_attrs:
                changes['attributes'] = modified_attrs

            # we want to return the existing class
            existing = registry.get_descriptor_by_id(type_id).cls
        else:
            existing = self.get(obj_type, **get_attr_filter(persistable,
                                                            registry))
            if existing is not None:
                existing_props = registry.object_to_dict(existing)
                props = registry.object_to_dict(persistable)

                if isinstance(persistable, Relationship):
                    # if the relationship has endoints, also consider
                    # whether those have changed
                    for rel_attr in ['start', 'end']:
                        new = getattr(persistable, rel_attr, None)
                        if new is None:
                            continue
                        ex_rel_attr = getattr(existing, rel_attr)
                        ex_rel_identifier = get_attr_filter(ex_rel_attr,
                                                            registry)
                        if new != ex_rel_identifier:
                            props[rel_attr] = new

                if existing_props == props:
                    return existing, {}

                changes = get_changes(old=existing_props, new=props)

        return existing, changes

    def _update_types(self, cls):
        query, objects, query_args = get_create_types_query(
            cls, self.type_system, self.type_registry)

        nodes_or_rels = next(self._execute(query, **query_args))

        for obj in objects:
            if is_indexable(obj):
                index_name = get_index_name(obj)
                self._conn.get_or_create_index(neo4j.Node, index_name)

        for obj, node_or_rel in zip(objects, nodes_or_rels):
            self._index_object(obj, node_or_rel)

        Manager._type_registry_cache = None
        return cls

    def _update(self, persistable, existing, changes):

        registry = self.type_registry

        for _, index_attr, _ in registry.get_index_entries(existing):
            if index_attr in changes:
                raise NotImplementedError(
                    "We currently don't support changing unique attributes")

        set_clauses = ', '.join([
            'n.%s={%s}' % (key, key) for key, value in changes.items()
            if not isinstance(value, dict)
        ])

        if set_clauses:
            set_clauses = 'SET %s' % set_clauses
        else:
            set_clauses = ''

        if isinstance(persistable, type):

            query_args = {'type_id': get_type_id(persistable)}
            class_attr_changes = {k: v for k, v in changes.items()
                if k != 'attributes'}
            query_args.update(class_attr_changes)

            where = []

            descr = registry.get_descriptor(persistable)
            for attr_name in descr.declared_attributes.keys():
                where.append('attr.name = {attr_%s}' % attr_name)
                query_args['attr_%s' % attr_name] = attr_name

            if where:
                where = ' OR '.join(where)
                where = 'WHERE not(%s)' % where
            else:
                where = ''

            index_name = get_index_name(PersistableType)

            query = join_lines(
                'START n=node:%s(id={type_id})' % index_name,
                set_clauses,
                'MATCH attr -[r:DECLAREDON]-> n',
                where,
                'DELETE attr, r',
                'RETURN n',
            )

            self._update_types(persistable)
        else:
            start_clause = get_start_clause(existing, 'n', registry)
            query = None

            if isinstance(persistable, Relationship):
                old_start = existing.start
                old_end = existing.end

                new_start = changes.pop('start', old_start)
                new_end = changes.pop('end', old_end)

                if old_start != new_start or old_end != new_end:
                    start_clause = '%s, %s, %s, %s, %s' % (
                        start_clause,
                        get_start_clause(old_start, 'old_start', registry),
                        get_start_clause(old_end, 'old_end', registry),
                        get_start_clause(new_start, 'new_start', registry),
                        get_start_clause(new_end, 'new_end', registry)
                    )

                    rel_props = registry.object_to_dict(persistable)

                    query = join_lines(
                        'START %s' % start_clause,
                        'DELETE n',
                        'CREATE new_start -[r:%s {rel_props}]-> new_end' % (
                            rel_props['__type__'].upper()
                        ),
                        'RETURN r'
                    )
                    query_args = {'rel_props': rel_props}

            if query is None:
                query = join_lines(
                    'START %s' % start_clause,
                    set_clauses,
                    'RETURN n'
                )
                query_args = changes

        try:
            (result,) = next(self._execute(query, **query_args))
        except StopIteration:
            # this can happen, if no attributes where changed on a type
            result = persistable

        if isinstance(persistable, Relationship):
            self._index_object(persistable, result)
        return result

    def _add(self, obj):
        """ Adds an object to the data store.

        It will automatically generate the type relationships
        for the the object as required and store the object itself.
        """

        query_args = {}

        if isinstance(obj, PersistableType):
            # object is a type; create the type and its hierarchy
            return self._update_types(obj)

        elif obj is self.type_system:
            query = 'CREATE (n {props}) RETURN n'

        elif isinstance(obj, Relationship):
            # object is a relationship
            obj_type = type(obj)

            query = get_create_relationship_query(obj, self.type_registry)

        else:
            # object is an instance; create its type, its hierarchy and then
            # create the instance
            obj_type = type(obj)

            self._update_types(obj_type)

            idx_name = get_index_name(PersistableType)
            query = (
                'START cls=node:%s(id={type_id}) '
                'CREATE (n {props}) -[:INSTANCEOF {rel_props}]-> cls '
                'RETURN n'
            ) % idx_name

            query_args = {
                'type_id': get_type_id(obj_type),
                'rel_props': self.type_registry.object_to_dict(
                    InstanceOf(None, None), for_db=True),
            }

        query_args['props'] = self.type_registry.object_to_dict(
            obj, for_db=True)

        (node_or_rel,) = next(self._execute(query, **query_args))

        self._index_object(obj, node_or_rel)

        return obj

    def get_type_hierarchy(self, start_type_id=None):
        """ Returns the entire type hierarchy defined in the database
        if start_type_id is None, else returns from that type.

        Returns: A generator yielding tuples of the form
        ``(type_id, bases, attrs)`` where
            - ``type_id`` identifies the type
            - ``bases`` lists the type_ids of the type's bases
            - ``attrs`` lists the attributes defined on the type
        """

        if start_type_id:
            match = 'p=(ts -[:DEFINES]-> () <-[:ISA*]- opt <-[:ISA*0..]- tpe)'
            where = 'WHERE opt.id = {start_id}'
            query_args = {'start_id': start_type_id}
        else:
            match = 'p=(ts -[:DEFINES]-> () <-[:ISA*0..]- tpe)'
            where = ''
            query_args = {}

        query = join_lines(
            'START %s' % get_start_clause(self.type_system, 'ts',
                                          self.type_registry),
            'MATCH',
            match,
            where,
<<<<<<< HEAD
            'WITH tpe, max(length(p)) AS level',
            'MATCH',
            '    tpe <-[:DECLAREDON*0..]- attr,',
            '    tpe -[:ISA*0..1]-> base',
            'WITH tpe.id AS type_id, level, tpe AS class_attrs,',
            '    filter(',
            '        bse_id in collect(distinct base.id): bse_id <> tpe.id)',
            '    AS bases,',
            '    filter(',
            '        attr in collect(distinct attr): attr.id? <> tpe.id)',
            '    AS attrs',
            'ORDER BY level',
            'RETURN type_id, bases, class_attrs, attrs')

        # we can't use self.query since we don't want to convert the
        # class_attrs dict
        params = dict_to_db_values_dict(query_args)
        for row in self._execute(query, **params):
            type_id, bases, class_attrs, attrs = row
            yield (
                type_id,
                bases,
                class_attrs.get_properties(),
                [self._convert_value(v) for v in attrs],
            )
=======
            ''' WITH tpe, max(length(p)) AS level
            MATCH
                tpe <-[?:DECLAREDON*]- attr,
                tpe -[isa?:ISA]-> base

            WITH tpe.id AS type_id, level,
                filter(
                    idx_base in collect(DISTINCT [isa.base_index, base.id]):
                        not(LAST(idx_base) is NULL)
                ) AS bases,

                collect(DISTINCT attr) AS attrs

            ORDER BY level
            RETURN type_id, bases, attrs
            ''')

        for type_id, bases, attrs in self.query(query, **query_args):
            # the bases are sorted using their index on the IsA relationship
            bases = tuple(base for (_, base) in sorted(bases))
            yield type_id, bases, attrs
>>>>>>> 7a2f3386

    def serialize(self, obj):
        """ Serialize ``obj`` to a dictionary.

        Args:
            obj: An object to serialize

        Returns:
            A dictionary describing the object
        """
        return self.type_registry.object_to_dict(obj)

    def deserialize(self, object_dict):
        """ Deserialize ``object_dict`` to an object.

        Args:
            object_dict: A serialized object dictionary

        Returns:
            An object deserialized using the type registry
        """
        return self.type_registry.dict_to_object(object_dict)

    def create_type(self, name, bases, attrs):
        """ Creates a new class given the name, bases and attrs given.
        """
        return self.type_registry.create_type(name, bases, attrs)

    def save(self, persistable):
        """ Stores the given ``persistable`` in the graph database.
        If a matching object (by unique keys) already exists, it will
        update it with the modified attributes.
        """
        if not isinstance(persistable, Persistable):
            raise TypeError('cannot persist %s' % persistable)

        existing, changes = self._get_changes(persistable)

        if existing is None:
            self._add(persistable)
            return persistable
        elif not changes:
            return persistable
        else:
            return self._update(persistable, existing, changes)

    def save_collected_classes(self, collection):
        classes = collection.values()

        for cls in classes:
            self.type_registry.register(cls, dynamic=True)

        for cls in classes:
            self.save(cls)

    def get(self, cls, **attr_filter):
        attr_filter = dict_to_db_values_dict(attr_filter)

        if not attr_filter:
            return None

        query_args = {}

        indexes = attr_filter.items()

        if issubclass(cls, (Relationship, PersistableType)):
            idx_name = get_index_name(cls)
            idx_key, idx_value = indexes[0]

            if issubclass(cls, Relationship):
                self._conn.get_or_create_index(neo4j.Relationship, idx_name)
                start_func = 'relationship'
            else:
                self._conn.get_or_create_index(neo4j.Node, idx_name)
                start_func = 'node'

            query = 'START nr = %s:%s(%s={idx_value}) RETURN nr' % (
                start_func, idx_name, idx_key)

            query_args['idx_value'] = idx_value

        elif cls is TypeSystem:
            idx_name = get_index_name(TypeSystem)
            query = join_lines(
                'START ts=node:%s(id={idx_value})' % idx_name,
                'RETURN ts'
            )
            query_args['idx_value'] = self.type_system.id
        else:
            idx_where = []
            for key, value in indexes:
                idx_where.append('n.%s! = {%s}' % (key, key))
                query_args[key] = value
            idx_where = ' or '.join(idx_where)

            idx_name = get_index_name(TypeSystem)
            query = join_lines(
                'START root=node:%s(id={idx_value})' % idx_name,
                'MATCH ',
                '    n -[:INSTANCEOF]-> ()',
                '    -[:ISA*0..]-> tpe -[:ISA*0..]-> () <-[:DEFINES]- root',
                'WHERE %s' % idx_where,
                '   AND tpe.id = {tpe_id}',
                'RETURN n',
            )

            query_args['idx_value'] = self.type_system.id

            type_id = get_type_id(cls)
            query_args['tpe_id'] = type_id

        found = [node for (node,) in self._execute(query, **query_args)]

        if not found:
            return None

        # all the nodes returned should be the same
        first = found[0]
        for node in found:
            if node.id != first.id:
                raise UniqueConstraintError((
                    "Multiple nodes ({}) found for unique lookup for "
                    "{}").format(found, cls))

        obj = self._convert_value(first)
        return obj

    def get_related_objects(self, rel_cls, ref_cls, obj):

        if ref_cls is Outgoing:
            rel_query = 'n -[relation:{}]-> related'
        elif ref_cls is Incoming:
            rel_query = 'n <-[relation:{}]- related'

        # TODO: should get the rel name from descriptor?
        rel_query = rel_query.format(rel_cls.__name__.upper())

        query = join_lines(
            'START {idx_lookup} MATCH {rel_query}',
            'RETURN related, relation'
        )

        query = query.format(
            idx_lookup=get_start_clause(obj, 'n', self.type_registry),
            rel_query=rel_query
        )

        return self.query(query)

    def delete(self, obj):
        """ Deletes an object from the store.

        Args:
            obj: The object to delete.

        Returns:
            A tuple: with (number of nodes removed, number of rels removed)
        """
        if isinstance(obj, Relationship):
            query = join_lines(
                'START {}, {}',
                'MATCH n1 -[rel]-> n2',
                'DELETE rel',
                'RETURN 0, count(rel)'
            ).format(
                get_start_clause(obj.start, 'n1', self.type_registry),
                get_start_clause(obj.end, 'n2', self.type_registry),
            )
        elif isinstance(obj, PersistableType):
            query = join_lines(
                'START {}',
                'MATCH attr -[:DECLAREDON]-> obj',
                'DELETE attr',
                'MATCH obj -[rel]- ()',
                'DELETE obj, rel',
                'RETURN count(obj), count(rel)'
            ).format(
                get_start_clause(obj, 'obj', self.type_registry)
            )
        else:
            query = join_lines(
                'START {}',
                'MATCH obj -[rel]- ()',
                'DELETE obj, rel',
                'RETURN count(obj), count(rel)'
            ).format(
                get_start_clause(obj, 'obj', self.type_registry)
            )

        # TODO: delete node/rel from indexes

        return next(self._execute(query))

    def query(self, query, **params):
        """ Queries the store given a parameterized cypher query.

        Args:
            query: A parameterized cypher query.
            params: query: A parameterized cypher query.

        Returns:
            A generator with tuples containing stored objects or values.
        """
        params = dict_to_db_values_dict(params)
        for row in self._execute(query, **params):
            yield tuple(self._convert_row(row))

    def destroy(self):
        """ Removes all nodes, relationships and indexes in the store. This
            object will no longer be usable after calling this method.
            Construct a new Manager to re-initialise the database for kaiso.

            WARNING: This will destroy everything in your Neo4j database.

        """
        self._conn.clear()
        for index_name in self._conn.get_indexes(neo4j.Node).keys():
            self._conn.delete_index(neo4j.Node, index_name)
        for index_name in self._conn.get_indexes(neo4j.Relationship).keys():
            self._conn.delete_index(neo4j.Relationship, index_name)<|MERGE_RESOLUTION|>--- conflicted
+++ resolved
@@ -12,15 +12,9 @@
 from kaiso.relationships import InstanceOf
 from kaiso.serialize import dict_to_db_values_dict, get_changes
 from kaiso.types import (
-<<<<<<< HEAD
     INTERNAL_CLASS_ATTRS, Descriptor, Persistable, PersistableType,
-    Relationship, TypeRegistry, AttributedBase, get_index_name, get_type_id,
-    is_indexable)
-
-=======
-    Descriptor, Persistable, PersistableType, Relationship, TypeRegistry,
-    AttributedBase, Entity, get_index_name, get_type_id, is_indexable)
->>>>>>> 7a2f3386
+    Relationship, TypeRegistry, AttributedBase, Entity, get_index_name,
+    get_type_id, is_indexable)
 
 log = getLogger(__name__)
 
@@ -194,15 +188,13 @@
                     base_classes.append(base_cls)
 
                 attrs = dict((attr.name, attr) for attr in attrs)
-<<<<<<< HEAD
+
                 for attr_name, value in class_attrs.items():
                     if attr_name in INTERNAL_CLASS_ATTRS:
                         continue
                     attrs[attr_name] = value
-                registry.create_type(str(type_id), bases, attrs)
-=======
+
                 registry.create_type(str(type_id), tuple(base_classes), attrs)
->>>>>>> 7a2f3386
 
         Manager._type_registry_cache = (
             self.type_registry.clone(),
@@ -494,55 +486,38 @@
             'MATCH',
             match,
             where,
-<<<<<<< HEAD
-            'WITH tpe, max(length(p)) AS level',
-            'MATCH',
-            '    tpe <-[:DECLAREDON*0..]- attr,',
-            '    tpe -[:ISA*0..1]-> base',
-            'WITH tpe.id AS type_id, level, tpe AS class_attrs,',
-            '    filter(',
-            '        bse_id in collect(distinct base.id): bse_id <> tpe.id)',
-            '    AS bases,',
-            '    filter(',
-            '        attr in collect(distinct attr): attr.id? <> tpe.id)',
-            '    AS attrs',
-            'ORDER BY level',
-            'RETURN type_id, bases, class_attrs, attrs')
+            ''' WITH tpe, max(length(p)) AS level
+            MATCH
+                tpe <-[?:DECLAREDON*]- attr,
+                tpe -[isa?:ISA]-> base
+
+            WITH tpe.id AS type_id, level, tpe AS class_attrs,
+                filter(
+                    idx_base in collect(DISTINCT [isa.base_index, base.id]):
+                        not(LAST(idx_base) is NULL)
+                ) AS bases,
+
+                collect(DISTINCT attr) AS attrs
+
+            ORDER BY level
+            RETURN type_id, bases, class_attrs, attrs
+            ''')
 
         # we can't use self.query since we don't want to convert the
         # class_attrs dict
         params = dict_to_db_values_dict(query_args)
         for row in self._execute(query, **params):
             type_id, bases, class_attrs, attrs = row
+
+            # the bases are sorted using their index on the IsA relationship
+            bases = tuple(base for (_, base) in sorted(bases))
+
             yield (
                 type_id,
                 bases,
                 class_attrs.get_properties(),
                 [self._convert_value(v) for v in attrs],
             )
-=======
-            ''' WITH tpe, max(length(p)) AS level
-            MATCH
-                tpe <-[?:DECLAREDON*]- attr,
-                tpe -[isa?:ISA]-> base
-
-            WITH tpe.id AS type_id, level,
-                filter(
-                    idx_base in collect(DISTINCT [isa.base_index, base.id]):
-                        not(LAST(idx_base) is NULL)
-                ) AS bases,
-
-                collect(DISTINCT attr) AS attrs
-
-            ORDER BY level
-            RETURN type_id, bases, attrs
-            ''')
-
-        for type_id, bases, attrs in self.query(query, **query_args):
-            # the bases are sorted using their index on the IsA relationship
-            bases = tuple(base for (_, base) in sorted(bases))
-            yield type_id, bases, attrs
->>>>>>> 7a2f3386
 
     def serialize(self, obj):
         """ Serialize ``obj`` to a dictionary.
