from kaiso.attributes.bases import get_attibute_for_type
from kaiso.iter_helpers import unique
from kaiso.relationships import InstanceOf, IsA


def get_changes(old, new):
    """Return a changes dictionary containing the key/values in new that are
       different from old. Any key in old that is not in new will have a None
       value in the resulting dictionary
    """
    changes = {}

    # check for any keys that have changed, put their new value in
    for key, value in new.items():
        if old.get(key) != value:
            changes[key] = value

    for key in old.keys():
        if key not in new:
            raise KeyError('missing key: {}'.format(key))

    return changes


@unique
def get_type_relationships(obj):
    """ Generates a list of the type relationships of an object.
    e.g.
        get_type_relationships(Entity())

        (object, InstanceOf, type),
        (type, IsA, object),
        (type, InstanceOf, type),
        (PersistableType, IsA, type),
        (PersistableType, InstanceOf, type),
        (Entity, IsA, object),
        (Entity, InstanceOf, PersistableType),
        (<Entity object>, InstanceOf, Entity)

    Args:
        obj:    An object to generate the type relationships for.

    Returns:
        A generator, generating tuples
            (object, relatsionship type, related obj)
    """
    obj_type = type(obj)

    if obj_type is not type:
        for item in get_type_relationships(obj_type):
            yield item

    if isinstance(obj, type):
        for base in obj.__bases__:
            for item in get_type_relationships(base):
                yield item
            yield obj, IsA, base

    yield obj, InstanceOf, obj_type


def object_to_db_value(obj):
    try:
        attr_cls = get_attibute_for_type(type(obj))
    except KeyError:
        return obj
    else:
        return attr_cls.to_primitive(obj, for_db=True)


def dict_to_db_values_dict(data):
<<<<<<< HEAD
    return dict((k, object_to_db_value(v)) for k, v in data.items())
=======
    return dict((k, object_to_db_value(v)) for k, v in data.items())


def object_to_dict(obj, type_registry, for_db=False):
    """ Converts a persistable object to a dict.

    The generated dict will contain a __type__ key, for which the value
    will be the type_id as given by the descriptor for type(obj).

    If the object is a class, dict will contain an id-key with the value
    being the type_id given by the descriptor for the object.

    For any other object all the attributes as given by the object's
    type descriptpr will be added to the dict and encoded as required.

    Args:
        obj: A persistable  object.

    Returns:
        Dictionary with attributes encoded in basic types
        and type information for deserialization.
        e.g.
        {
            '__type__': 'Entity',
            'attr1' : 1234
        }
    """
    obj_type = type(obj)

    descr = type_registry.get_descriptor(obj_type)

    properties = {
        '__type__': descr.type_id,
    }

    if isinstance(obj, type):
        properties['id'] = type_registry.get_descriptor(obj).type_id

    else:
        for name, attr in descr.attributes.items():
            try:
                value = attr.to_primitive(getattr(obj, name), for_db=for_db)
            except AttributeError:
                # if we are dealing with an extended type, we may not
                # have the attribute set on the instance
                if isinstance(attr, DefaultableAttribute):
                    value = attr.default
                else:
                    value = None

            if for_db and value is None:
                continue

            properties[name] = value

    return properties


def dict_to_object(properties, type_registry):
    """ Converts a dict into a persistable object.

    The properties dict needs at least a __type__ key containing the name
    of any registered class.
    The type key defines the type of the object to return.

    If the registered class for the __type__ is a meta-class,
    i.e. a subclass of <type>, a name key is assumed to be present and
    the registered class idendified by it's value is returned.

    If the registered class for the __type__ is standard class,
    i.e. an instance of <type>, and object of that class will be created
    with attributes as defined by the remaining key-value pairs.

    Args:
        properties: A dict like object.

    Returns:
        A persistable object.
    """

    try:
        type_id = properties['__type__']
    except KeyError:
        raise DeserialisationError(
            'properties "{}" missing __type__ key'.format(properties))

    if type_id == Descriptor(PersistableMeta).type_id:
        # we are looking at a class object
        cls_id = properties['id']
    else:
        # we are looking at an instance object
        cls_id = type_id

    cls = type_registry.get_class_by_id(cls_id)

    if cls_id != type_id:
        return cls
    else:
        obj = cls.__new__(cls)

        descr = type_registry.get_descriptor_by_id(cls_id)

        for attr_name, attr in descr.attributes.items():
            value = properties.get(attr_name)
            value = attr.to_python(value)
            setattr(obj, attr_name, value)

    return obj
>>>>>>> 7eba80aa
<|MERGE_RESOLUTION|>--- conflicted
+++ resolved
@@ -69,115 +69,4 @@
 
 
 def dict_to_db_values_dict(data):
-<<<<<<< HEAD
-    return dict((k, object_to_db_value(v)) for k, v in data.items())
-=======
-    return dict((k, object_to_db_value(v)) for k, v in data.items())
-
-
-def object_to_dict(obj, type_registry, for_db=False):
-    """ Converts a persistable object to a dict.
-
-    The generated dict will contain a __type__ key, for which the value
-    will be the type_id as given by the descriptor for type(obj).
-
-    If the object is a class, dict will contain an id-key with the value
-    being the type_id given by the descriptor for the object.
-
-    For any other object all the attributes as given by the object's
-    type descriptpr will be added to the dict and encoded as required.
-
-    Args:
-        obj: A persistable  object.
-
-    Returns:
-        Dictionary with attributes encoded in basic types
-        and type information for deserialization.
-        e.g.
-        {
-            '__type__': 'Entity',
-            'attr1' : 1234
-        }
-    """
-    obj_type = type(obj)
-
-    descr = type_registry.get_descriptor(obj_type)
-
-    properties = {
-        '__type__': descr.type_id,
-    }
-
-    if isinstance(obj, type):
-        properties['id'] = type_registry.get_descriptor(obj).type_id
-
-    else:
-        for name, attr in descr.attributes.items():
-            try:
-                value = attr.to_primitive(getattr(obj, name), for_db=for_db)
-            except AttributeError:
-                # if we are dealing with an extended type, we may not
-                # have the attribute set on the instance
-                if isinstance(attr, DefaultableAttribute):
-                    value = attr.default
-                else:
-                    value = None
-
-            if for_db and value is None:
-                continue
-
-            properties[name] = value
-
-    return properties
-
-
-def dict_to_object(properties, type_registry):
-    """ Converts a dict into a persistable object.
-
-    The properties dict needs at least a __type__ key containing the name
-    of any registered class.
-    The type key defines the type of the object to return.
-
-    If the registered class for the __type__ is a meta-class,
-    i.e. a subclass of <type>, a name key is assumed to be present and
-    the registered class idendified by it's value is returned.
-
-    If the registered class for the __type__ is standard class,
-    i.e. an instance of <type>, and object of that class will be created
-    with attributes as defined by the remaining key-value pairs.
-
-    Args:
-        properties: A dict like object.
-
-    Returns:
-        A persistable object.
-    """
-
-    try:
-        type_id = properties['__type__']
-    except KeyError:
-        raise DeserialisationError(
-            'properties "{}" missing __type__ key'.format(properties))
-
-    if type_id == Descriptor(PersistableMeta).type_id:
-        # we are looking at a class object
-        cls_id = properties['id']
-    else:
-        # we are looking at an instance object
-        cls_id = type_id
-
-    cls = type_registry.get_class_by_id(cls_id)
-
-    if cls_id != type_id:
-        return cls
-    else:
-        obj = cls.__new__(cls)
-
-        descr = type_registry.get_descriptor_by_id(cls_id)
-
-        for attr_name, attr in descr.attributes.items():
-            value = properties.get(attr_name)
-            value = attr.to_python(value)
-            setattr(obj, attr_name, value)
-
-    return obj
->>>>>>> 7eba80aa
+    return dict((k, object_to_db_value(v)) for k, v in data.items())