from inspect import getmembers, getmro

from kaiso.exceptions import UnknownType


def get_declaring_class(cls, attr_name):
    """ Returns the class in the type heirarchy of ``cls`` that defined
        an attribute with name ``attr_name``.
    """
    declaring_class = None
    declared_attr = None

    # Start at the top of the hierarchy and determine which of the MRO have
    # the attribute. Return the lowest class that defines (or overloads) the
    # attribute.
    for base in reversed(getmro(cls)):
        attr = getattr(base, attr_name, False)
        if attr and declared_attr is not attr:
            declaring_class = base
            declared_attr = attr

    return declaring_class


def get_meta(cls):
    if issubclass(cls, PersistableMeta):
        meta_cls = cls
    else:
        meta_cls = type(cls)

    return meta_cls


def get_index_name(cls):
    """ Returns a cypher index name for a class.

    Args:
        cls: The class to generate an index for.

    Returns:
        An index name.
    """
    if issubclass(cls, PersistableMeta):
        return cls.index_name
    else:
        return cls.__name__.lower()


def get_indexes(obj):
    """ Returns indexes for a persistable object.

    Args:
        obj: A persistable object.

    Returns:
        Generator yielding tuples (index_name, key, value)
    """

    meta_cls = get_meta(type(obj))

    return meta_cls.get_indexes(obj)


def is_indexable(cls):
    """ Returns True if the class ``cls`` has any indexable attributes.
    """

<<<<<<< HEAD
    descr = get_descriptor(cls)
    for attr in descr.declared_attributes.values():
=======
    descr = Descriptor(cls)
    for name, attr in descr.attributes.items():
>>>>>>> 4180c6db
        if attr.unique:
            return True

    return False


class Descriptor(object):
    """ Provides information about the types of persistable objects.

    Its main purpose is to provide type names and attributes information of
    persistable types(classes).
    """
    def __init__(self, cls):
        self.cls = cls

    @property
    def type_id(self):
        cls = self.cls

        if issubclass(cls, PersistableMeta):
            return cls.type_id
        else:
            return cls.__name__

    @property
    def relationships(self):
        from kaiso.attributes.bases import _is_relationship_reference
        relationships = dict(getmembers(
            self.cls, _is_relationship_reference
        ))
        return relationships

    @property
    def attributes(self):
        attributes = dict(getmembers(self.cls, _is_attribute))
        return attributes

    @property
    def declared_attributes(self):
        declared = {}
        for name, attr in getmembers(self.cls, _is_attribute):
            if get_declaring_class(self.cls, name) == self.cls:
                declared[name] = attr

        return declared


class Persistable(object):
    ''' The base of all persistable objects.

    Any object stored in the db must inherit from this class.
    Any object having Persistable as it's base are considered persistable.
    '''


class MetaMeta(type):
    def __init__(cls, name, bases, dct):
        super(MetaMeta, cls).__init__(cls)
        cls.descriptors = {}
        cls.register(cls)


class PersistableMeta(type, Persistable):
    __metaclass__ = MetaMeta

    index_name = 'persistablemeta'
    type_id = 'PersistableMeta'

    def __new__(mcs, name, bases, dct):
        cls = super(PersistableMeta, mcs).__new__(mcs, name, bases, dct)
        mcs.register(cls)
        return cls

    @classmethod
    def register(mcs, cls):
        mcs.descriptors[cls.__name__] = Descriptor(cls)

    @classmethod
    def get_class_by_id(mcs, cls_id):
        try:
            if mcs is not PersistableMeta and issubclass(mcs, PersistableMeta):
                return PersistableMeta.get_class_by_id(cls_id)
        except UnknownType:
            pass

        return mcs.get_descriptor_by_id(cls_id).cls

    @classmethod
    def get_descriptor(mcs, cls):
        name = cls.__name__
        return mcs.get_descriptor_by_id(name)

    @classmethod
    def get_descriptor_by_id(mcs, cls_id):
        try:
            return mcs.descriptors[cls_id]
        except KeyError:
            if mcs is not PersistableMeta and issubclass(mcs, PersistableMeta):
                return PersistableMeta.get_descriptor_by_id(cls_id)

            raise UnknownType('Unknown type "{}"'.format(cls_id))

    @classmethod
    def get_indexes(mcs, obj):
        if isinstance(obj, type):
            yield (mcs.index_name, 'id', obj.__name__)
        else:
            obj_type = type(obj)
            descr = mcs.get_descriptor(obj_type)

            for name, attr in descr.attributes.items():
                if attr.unique:
                    declaring_class = get_declaring_class(descr.cls, name)

                    index_name = get_index_name(declaring_class)
                    key = name
                    value = attr.to_db(getattr(obj, name))

                    if value is not None:
                        yield (index_name, key, value)


PersistableMeta.register(type)
PersistableMeta.register(object)


def _is_attribute(obj):
    return isinstance(obj, Attribute)


class Attribute(Persistable):
    __metaclass__ = PersistableMeta
    unique = None
    required = None

    def __init__(self, unique=False, required=False):
        self.unique = unique
        self.required = required

    @staticmethod
    def to_python(value):
        return value

    @staticmethod
    def to_db(value):
        return value


class DefaultableAttribute(Attribute):
    # TODO: should it live in types.py?
    def __init__(self, default=None, unique=False):
        super(DefaultableAttribute, self).__init__(unique)
        self.default = default


class AttributedBase(Persistable):
    """ The base class for objects that can have Attributes.

    Sets default values during instance creation and applies kwargs
    passed to __init__.
    """
    __metaclass__ = PersistableMeta

    def __new__(cls, *args, **kwargs):

        obj = super(AttributedBase, cls).__new__(cls, *args, **kwargs)

        # setup default values for attributes
        descriptor = type(cls).get_descriptor(cls)

        for name, attr in descriptor.attributes.items():
            setattr(obj, name, attr.default)

        return obj

    def __init__(self, *args, **kwargs):
        super(AttributedBase, self).__init__(*args, **kwargs)

        for key, value in kwargs.items():
            setattr(self, key, value)


class Entity(AttributedBase):
    def __getattribute__(self, name):
        cls = type(self)
        descriptor = type(cls).get_descriptor(cls)
        try:
            rel_reference = descriptor.relationships[name]
        except KeyError:
            return object.__getattribute__(self, name)
        else:
            return rel_reference.get_manager(self)


class Relationship(AttributedBase):
    def __init__(self, start, end, **kwargs):
        super(Relationship, self).__init__(**kwargs)

        self.start = start
        self.end = end<|MERGE_RESOLUTION|>--- conflicted
+++ resolved
@@ -65,13 +65,8 @@
     """ Returns True if the class ``cls`` has any indexable attributes.
     """
 
-<<<<<<< HEAD
-    descr = get_descriptor(cls)
-    for attr in descr.declared_attributes.values():
-=======
     descr = Descriptor(cls)
     for name, attr in descr.attributes.items():
->>>>>>> 4180c6db
         if attr.unique:
             return True
 
@@ -221,7 +216,8 @@
 
 
 class DefaultableAttribute(Attribute):
-    # TODO: should it live in types.py?
+    default = None
+
     def __init__(self, default=None, unique=False):
         super(DefaultableAttribute, self).__init__(unique)
         self.default = default
